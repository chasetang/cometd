<?xml version="1.0" encoding="UTF-8"?>
<project xmlns="http://maven.apache.org/POM/4.0.0" xmlns:xsi="http://www.w3.org/2001/XMLSchema-instance" xsi:schemaLocation="http://maven.apache.org/POM/4.0.0 http://maven.apache.org/xsd/maven-4.0.0.xsd">

    <modelVersion>4.0.0</modelVersion>
    <groupId>org.cometd</groupId>
    <artifactId>cometd-project</artifactId>
    <packaging>pom</packaging>
    <name>CometD</name>
<<<<<<< HEAD
    <version>3.1.0-SNAPSHOT</version>
=======
    <version>3.0.8-SNAPSHOT</version>
>>>>>>> d4661d1d

    <properties>
        <project.build.sourceEncoding>UTF-8</project.build.sourceEncoding>
        <!-- tag::jetty-version[] -->
        <jetty-version>9.2.14.v20151106</jetty-version>
        <!-- end::jetty-version[] -->
        <jetty-plugin-version>${jetty-version}</jetty-plugin-version>
        <slf4j-version>1.7.12</slf4j-version>
        <spring-version>4.2.2.RELEASE</spring-version>
        <jackson1-version>1.9.13</jackson1-version>
        <jackson2-version>2.6.3</jackson2-version>
        <dojo-version>1.10.4</dojo-version>
        <rhino-version>1.7R4</rhino-version>
    </properties>

    <url>http://cometd.org</url>
    <description>
        The CometD project is a scalable web messaging bus that uses WebSocket
        and HTTP AJAX push technology patterns known as "Comet" techniques
    </description>

    <inceptionYear>2008</inceptionYear>

    <issueManagement>
        <system>jira</system>
        <url>http://bugs.cometd.org</url>
    </issueManagement>

    <mailingLists>
        <mailingList>
            <name>CometD Dev List</name>
            <archive>http://groups.google.com/group/cometd-dev/</archive>
        </mailingList>
        <mailingList>
            <name>CometD User List</name>
            <archive>http://groups.google.com/group/cometd-users/</archive>
        </mailingList>
    </mailingLists>

    <developers>
        <developer>
            <id>gregw</id>
            <name>Greg Wilkins</name>
            <email>gregw@webtide.com</email>
            <url>http://www.mortbay.com/mortbay/people/gregw</url>
            <organization>Webtide</organization>
            <organizationUrl>http://www.webtide.com</organizationUrl>
        </developer>
        <developer>
            <id>sbordet</id>
            <name>Simone Bordet</name>
            <email>sbordet@webtide.com</email>
            <organization>Webtide</organization>
            <organizationUrl>http://www.webtide.com</organizationUrl>
        </developer>
    </developers>

    <licenses>
        <license>
            <name>Apache License Version 2.0</name>
            <url>http://www.apache.org/licenses/LICENSE-2.0</url>
        </license>
        <license>
            <name>The New BSD License</name>
            <url>http://www.opensource.org/licenses/bsd-license.html</url>
        </license>
        <license>
            <name>The Academic Free License, v. 2.1</name>
            <url>http://opensource-definition.org/licenses/afl-2.1.html</url>
        </license>
    </licenses>

    <distributionManagement>
        <repository>
            <id>oss.sonatype.org</id>
            <name>CometD Maven2 Repository</name>
            <url>https://oss.sonatype.org/service/local/staging/deploy/maven2</url>
        </repository>
        <snapshotRepository>
            <id>oss.sonatype.org</id>
            <name>CometD Maven2 Snapshot Repository</name>
            <url>https://oss.sonatype.org/content/repositories/snapshots</url>
        </snapshotRepository>
    </distributionManagement>

    <scm>
        <connection>scm:git:git://github.com/cometd/cometd.git</connection>
        <developerConnection>scm:git:ssh://git@github.com/cometd/cometd.git</developerConnection>
        <url>https://github.com/cometd/cometd</url>
        <tag>HEAD</tag>
    </scm>

    <organization>
        <name>Dojo Foundation</name>
        <url>http://dojofoundation.org</url>
    </organization>

    <modules>
        <module>cometd-archetypes</module>
        <module>cometd-java</module>
        <module>cometd-javascript</module>
        <module>cometd-demo</module>
        <module>cometd-distribution</module>
    </modules>

    <profiles>
        <profile>
            <id>sign-artifacts</id>
            <activation>
                <property>
                    <name>performRelease</name>
                    <value>true</value>
                </property>
            </activation>
            <build>
                <plugins>
                    <plugin>
                        <artifactId>maven-gpg-plugin</artifactId>
                        <executions>
                            <execution>
                                <id>sign-artifacts</id>
                                <phase>verify</phase>
                                <goals>
                                    <goal>sign</goal>
                                </goals>
                            </execution>
                        </executions>
                    </plugin>
                </plugins>
            </build>
        </profile>
    </profiles>

    <build>
        <defaultGoal>install</defaultGoal>
        <plugins>
            <plugin>
                <artifactId>maven-enforcer-plugin</artifactId>
                <executions>
                    <execution>
                        <id>enforce-maven-version</id>
                        <goals>
                            <goal>enforce</goal>
                        </goals>
                        <configuration>
                            <rules>
                                <requireJavaVersion>
                                    <version>[1.7,)</version>
                                </requireJavaVersion>
                                <requireMavenVersion>
                                    <version>[3.0,)</version>
                                </requireMavenVersion>
                            </rules>
                        </configuration>
                    </execution>
                </executions>
            </plugin>
            <plugin>
                <artifactId>maven-compiler-plugin</artifactId>
                <configuration>
                    <source>1.7</source>
                    <target>1.7</target>
                    <showDeprecation>true</showDeprecation>
                    <showWarnings>true</showWarnings>
                    <compilerArgument>-Xlint:all,-serial,-unchecked</compilerArgument>
                </configuration>
            </plugin>
            <plugin>
                <groupId>org.apache.felix</groupId>
                <artifactId>maven-bundle-plugin</artifactId>
                <extensions>true</extensions>
                <configuration>
                    <archive>
                        <addMavenDescriptor>true</addMavenDescriptor>
                    </archive>
                    <supportedProjectTypes>
                        <supportedProjectType>jar</supportedProjectType>
                        <supportedProjectType>war</supportedProjectType>
                    </supportedProjectTypes>
                    <instructions>
                        <Bundle-Vendor>${project.organization.name}</Bundle-Vendor>
                        <Bundle-ContactAddress>${project.url}</Bundle-ContactAddress>
                        <Bundle-Description>${project.description}</Bundle-Description>
                        <Bundle-DocURL>http://docs.cometd.org</Bundle-DocURL>
                        <Bundle-SymbolicName>${project.artifactId}</Bundle-SymbolicName>
                        <Bundle-Version>${project.version}</Bundle-Version>
                        <Import-Package>org.eclipse.jetty.*;version="[9.2,10)",*</Import-Package>
                        <mode>development</mode>
                        <url>${project.url}</url>
                        <implementation-version>${project.version}</implementation-version>
                        <package>org.cometd</package>
                    </instructions>
                </configuration>
                <executions>
                    <execution>
                        <id>osgi</id>
                        <phase>process-classes</phase>
                        <goals>
                            <goal>manifest</goal>
                        </goals>
                        <inherited>true</inherited>
                    </execution>
                </executions>
            </plugin>
            <plugin>
                <artifactId>maven-jar-plugin</artifactId>
                <configuration>
                    <archive>
                        <manifestFile>${project.build.outputDirectory}/META-INF/MANIFEST.MF</manifestFile>
                    </archive>
                </configuration>
            </plugin>
            <plugin>
                <artifactId>maven-war-plugin</artifactId>
                <configuration>
                    <archive>
                        <manifestFile>${project.build.outputDirectory}/META-INF/MANIFEST.MF</manifestFile>
                    </archive>
                </configuration>
            </plugin>
            <plugin>
                <artifactId>maven-release-plugin</artifactId>
                <configuration>
                    <autoVersionSubmodules>true</autoVersionSubmodules>
                    <goals>deploy</goals>
                    <preparationGoals>clean install</preparationGoals>
                    <mavenExecutorId>forked-path</mavenExecutorId>
                </configuration>
            </plugin>
            <plugin>
                <groupId>com.mycila</groupId>
                <artifactId>license-maven-plugin</artifactId>
                <inherited>false</inherited>
                <configuration>
                    <header>copyright-header.txt</header>
                    <aggregate>true</aggregate>
                    <failIfMissing>true</failIfMissing>
                    <strictCheck>true</strictCheck>
                    <properties>
                        <copyright-range>${project.inceptionYear}-2015</copyright-range>
                    </properties>
                    <mapping>
                        <java>SLASHSTAR_STYLE</java>
                    </mapping>
                    <includes>
                        <include>**/*.java</include>
                        <include>cometd-javascript/common/**/cometd-header.js</include>
                        <include>cometd-javascript/dojo/**/*.js</include>
                        <include>cometd-javascript/jquery/**/*.js</include>
                    </includes>
                    <excludes>
                        <exclude>cometd-archetypes/**</exclude>
                        <exclude>**/overlays/**</exclude>
                        <exclude>cometd-javascript/jquery/**/jquery-*.js</exclude>
                    </excludes>
                </configuration>
                <executions>
                    <execution>
                        <id>check-headers</id>
                        <phase>verify</phase>
                        <goals>
                            <goal>check</goal>
                        </goals>
                    </execution>
                </executions>
            </plugin>
        </plugins>
        <pluginManagement>
            <plugins>
                <plugin>
                    <groupId>org.apache.maven.plugins</groupId>
                    <artifactId>maven-antrun-plugin</artifactId>
                    <version>1.8</version>
                </plugin>
                <plugin>
                    <groupId>org.apache.maven.plugins</groupId>
                    <artifactId>maven-archetype-plugin</artifactId>
                    <version>2.4</version>
                </plugin>
                <plugin>
                    <groupId>org.apache.maven.plugins</groupId>
                    <artifactId>maven-assembly-plugin</artifactId>
                    <version>2.6</version>
                </plugin>
                <plugin>
                    <groupId>org.apache.maven.plugins</groupId>
                    <artifactId>maven-clean-plugin</artifactId>
                    <version>3.0.0</version>
                </plugin>
                <plugin>
                    <groupId>org.apache.maven.plugins</groupId>
                    <artifactId>maven-compiler-plugin</artifactId>
                    <version>3.3</version>
                </plugin>
                <plugin>
                    <groupId>org.apache.maven.plugins</groupId>
                    <artifactId>maven-dependency-plugin</artifactId>
                    <version>2.10</version>
                </plugin>
                <plugin>
                    <groupId>org.apache.maven.plugins</groupId>
                    <artifactId>maven-deploy-plugin</artifactId>
                    <version>2.8.2</version>
                </plugin>
                <plugin>
                    <groupId>org.apache.maven.plugins</groupId>
                    <artifactId>maven-enforcer-plugin</artifactId>
                    <version>1.4.1</version>
                </plugin>
                <plugin>
                    <groupId>org.apache.maven.plugins</groupId>
                    <artifactId>maven-gpg-plugin</artifactId>
                    <version>1.6</version>
                </plugin>
                <plugin>
                    <groupId>org.apache.maven.plugins</groupId>
                    <artifactId>maven-install-plugin</artifactId>
                    <version>2.5.2</version>
                </plugin>
                <plugin>
                    <groupId>org.apache.maven.plugins</groupId>
                    <artifactId>maven-jar-plugin</artifactId>
                    <version>2.6</version>
                </plugin>
                <plugin>
                    <groupId>org.apache.maven.plugins</groupId>
                    <artifactId>maven-javadoc-plugin</artifactId>
                    <version>2.10.3</version>
                </plugin>
                <plugin>
                    <groupId>org.apache.maven.plugins</groupId>
                    <artifactId>maven-release-plugin</artifactId>
                    <version>2.5.3</version>
                </plugin>
                <plugin>
                    <groupId>org.apache.maven.plugins</groupId>
                    <artifactId>maven-resources-plugin</artifactId>
                    <version>2.7</version>
                </plugin>
                <plugin>
                    <groupId>org.apache.maven.plugins</groupId>
                    <artifactId>maven-scm-plugin</artifactId>
                    <version>1.9.4</version>
                </plugin>
                <plugin>
                    <groupId>org.apache.maven.plugins</groupId>
                    <artifactId>maven-site-plugin</artifactId>
                    <version>3.4</version>
                </plugin>
                <plugin>
                    <groupId>org.apache.maven.plugins</groupId>
                    <artifactId>maven-source-plugin</artifactId>
                    <version>2.4</version>
                </plugin>
                <plugin>
                    <groupId>org.apache.maven.plugins</groupId>
                    <artifactId>maven-surefire-plugin</artifactId>
                    <version>2.19</version>
                    <configuration>
                        <argLine>-showversion -Xmx1g -Xms1g -XX:+PrintGCDetails -XX:+PrintCommandLineFlags -XX:MaxGCPauseMillis=1000</argLine>
                    </configuration>
                </plugin>
                <plugin>
                    <groupId>org.apache.maven.plugins</groupId>
                    <artifactId>maven-war-plugin</artifactId>
                    <version>2.6</version>
                </plugin>
                <plugin>
                    <groupId>com.mycila</groupId>
                    <artifactId>license-maven-plugin</artifactId>
                    <version>2.11</version>
                </plugin>
                <plugin>
                    <groupId>org.codehaus.mojo</groupId>
                    <artifactId>exec-maven-plugin</artifactId>
                    <version>1.4.0</version>
                </plugin>
                <plugin>
                    <groupId>org.codehaus.mojo</groupId>
                    <artifactId>findbugs-maven-plugin</artifactId>
                    <version>3.0.2</version>
                </plugin>
                <plugin>
                    <groupId>org.apache.felix</groupId>
                    <artifactId>maven-bundle-plugin</artifactId>
                    <version>3.0.0</version>
                </plugin>
                <plugin>
                    <groupId>org.eclipse.jetty</groupId>
                    <artifactId>jetty-maven-plugin</artifactId>
                    <version>${jetty-plugin-version}</version>
                </plugin>
                <plugin>
                    <groupId>net.alchim31.maven</groupId>
                    <artifactId>yuicompressor-maven-plugin</artifactId>
                    <version>1.5.1</version>
                </plugin>
            </plugins>
        </pluginManagement>
    </build>

    <dependencyManagement>
        <dependencies>
            <dependency>
                <groupId>javax.servlet</groupId>
                <artifactId>javax.servlet-api</artifactId>
                <version>3.1.0</version>
                <scope>provided</scope>
            </dependency>
            <dependency>
                <groupId>org.slf4j</groupId>
                <artifactId>slf4j-api</artifactId>
                <version>${slf4j-version}</version>
            </dependency>
            <dependency>
                <groupId>junit</groupId>
                <artifactId>junit</artifactId>
                <version>4.12</version>
                <scope>test</scope>
            </dependency>
            <dependency>
                <groupId>org.hamcrest</groupId>
                <artifactId>hamcrest-library</artifactId>
                <version>1.3</version>
                <scope>test</scope>
            </dependency>
            <dependency>
                <groupId>org.slf4j</groupId>
                <artifactId>slf4j-log4j12</artifactId>
                <version>${slf4j-version}</version>
                <scope>test</scope>
            </dependency>
            <dependency>
                <groupId>org.eclipse.jetty.toolchain</groupId>
                <artifactId>jetty-perf-helper</artifactId>
                <version>1.0.5</version>
            </dependency>
        </dependencies>
    </dependencyManagement>

</project><|MERGE_RESOLUTION|>--- conflicted
+++ resolved
@@ -6,11 +6,7 @@
     <artifactId>cometd-project</artifactId>
     <packaging>pom</packaging>
     <name>CometD</name>
-<<<<<<< HEAD
     <version>3.1.0-SNAPSHOT</version>
-=======
-    <version>3.0.8-SNAPSHOT</version>
->>>>>>> d4661d1d
 
     <properties>
         <project.build.sourceEncoding>UTF-8</project.build.sourceEncoding>
