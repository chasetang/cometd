<?xml version="1.0" encoding="UTF-8"?>
<project xmlns="http://maven.apache.org/POM/4.0.0" xmlns:xsi="http://www.w3.org/2001/XMLSchema-instance" xsi:schemaLocation="http://maven.apache.org/POM/4.0.0 http://maven.apache.org/xsd/maven-4.0.0.xsd">

    <modelVersion>4.0.0</modelVersion>
    <groupId>org.cometd</groupId>
    <artifactId>cometd-project</artifactId>
    <packaging>pom</packaging>
    <name>CometD</name>
    <version>3.0.0-SNAPSHOT</version>
<!--
    <repositories>
        <repository>
            <id>jetty-snapshots</id>
            <url>https://oss.sonatype.org/content/repositories/jetty-snapshots</url>
            <releases>
                <enabled>false</enabled>
            </releases>
            <snapshots>
                <enabled>true</enabled>
            </snapshots>
        </repository>
        <repository>
            <id>jetty-staging</id>
            <url>https://oss.sonatype.org/content/repositories/jetty-1046</url>
            <releases>
                <enabled>true</enabled>
            </releases>
            <snapshots>
                <enabled>false</enabled>
            </snapshots>
        </repository>
    </repositories>
    <pluginRepositories>
        <pluginRepository>
            <id>jetty-staging</id>
            <url>https://oss.sonatype.org/content/repositories/jetty-1046</url>
            <releases>
                <enabled>true</enabled>
            </releases>
            <snapshots>
                <enabled>false</enabled>
            </snapshots>
        </pluginRepository>
    </pluginRepositories>
-->
    <properties>
        <project.build.sourceEncoding>UTF-8</project.build.sourceEncoding>
        <jetty-version>9.1.1.v20140108</jetty-version>
        <jetty-plugin-version>${jetty-version}</jetty-plugin-version>
        <slf4j-version>1.7.5</slf4j-version>
        <spring-version>3.2.6.RELEASE</spring-version>
        <jackson1-version>1.9.13</jackson1-version>
        <jackson2-version>2.3.1</jackson2-version>
        <dojo-version>1.9.2</dojo-version>
        <rhino-version>1.7R2</rhino-version>
    </properties>

    <url>http://cometd.org</url>
    <description>
        The CometD project is a scalable web messaging bus that uses WebSocket
        and HTTP AJAX push technology patterns known as "Comet" techniques
    </description>

    <inceptionYear>2008</inceptionYear>

    <issueManagement>
        <system>jira</system>
        <url>http://bugs.cometd.org</url>
    </issueManagement>

    <mailingLists>
        <mailingList>
            <name>CometD Dev List</name>
            <archive>http://groups.google.com/group/cometd-dev/</archive>
        </mailingList>
        <mailingList>
            <name>CometD User List</name>
            <archive>http://groups.google.com/group/cometd-users/</archive>
        </mailingList>
    </mailingLists>

    <developers>
        <developer>
            <id>gregw</id>
            <name>Greg Wilkins</name>
            <email>gregw@webtide.com</email>
            <url>http://www.mortbay.com/mortbay/people/gregw</url>
            <organization>Webtide</organization>
            <organizationUrl>http://www.webtide.com</organizationUrl>
        </developer>
        <developer>
            <id>sbordet</id>
            <name>Simone Bordet</name>
            <email>sbordet@webtide.com</email>
            <organization>Webtide</organization>
            <organizationUrl>http://www.webtide.com</organizationUrl>
        </developer>
    </developers>

    <licenses>
        <license>
            <name>Apache License Version 2.0</name>
            <url>http://www.apache.org/licenses/LICENSE-2.0</url>
        </license>
        <license>
            <name>The New BSD License</name>
            <url>http://www.opensource.org/licenses/bsd-license.html</url>
        </license>
        <license>
            <name>The Academic Free License, v. 2.1</name>
            <url>http://opensource-definition.org/licenses/afl-2.1.html</url>
        </license>
    </licenses>

    <distributionManagement>
        <repository>
            <id>oss.sonatype.org</id>
            <name>CometD Maven2 Repository</name>
            <url>https://oss.sonatype.org/service/local/staging/deploy/maven2</url>
        </repository>
        <snapshotRepository>
            <id>oss.sonatype.org</id>
            <name>CometD Maven2 Snapshot Repository</name>
            <url>https://oss.sonatype.org/content/repositories/snapshots</url>
        </snapshotRepository>
    </distributionManagement>

    <scm>
        <connection>scm:git:git://github.com/cometd/cometd.git</connection>
        <developerConnection>scm:git:ssh://git@github.com/cometd/cometd.git</developerConnection>
        <url>https://github.com/cometd/cometd</url>
        <tag>HEAD</tag>
    </scm>

    <organization>
        <name>Dojo Foundation</name>
        <url>http://dojofoundation.org</url>
    </organization>

    <modules>
        <module>cometd-archetypes</module>
        <module>cometd-java</module>
        <module>cometd-javascript</module>
        <module>cometd-demo</module>
        <module>cometd-distribution</module>
    </modules>

    <profiles>
        <profile>
<<<<<<< HEAD
=======
            <id>license-check</id>
            <activation>
                <jdk>[1.6,)</jdk>
            </activation>
            <build>
                <plugins>
                    <plugin>
                        <groupId>com.mycila</groupId>
                        <artifactId>license-maven-plugin</artifactId>
                        <inherited>false</inherited>
                        <configuration>
                            <header>copyright-header.txt</header>
                            <aggregate>true</aggregate>
                            <failIfMissing>true</failIfMissing>
                            <strictCheck>true</strictCheck>
                            <properties>
                                <copyright-range>${project.inceptionYear}-2014</copyright-range>
                            </properties>
                            <mapping>
                                <java>SLASHSTAR_STYLE</java>
                            </mapping>
                            <includes>
                                <include>**/*.java</include>
                                <include>cometd-javascript/common/**/cometd-header.js</include>
                                <include>cometd-javascript/dojo/**/*.js</include>
                                <include>cometd-javascript/jquery/**/*.js</include>
                            </includes>
                            <excludes>
                                <exclude>cometd-archetypes/**</exclude>
                                <exclude>**/overlays/**</exclude>
                                <exclude>cometd-javascript/jquery/**/jquery-*.js</exclude>
                            </excludes>
                        </configuration>
                        <executions>
                            <execution>
                                <id>check-headers</id>
                                <phase>verify</phase>
                                <goals>
                                    <goal>check</goal>
                                </goals>
                            </execution>
                        </executions>
                    </plugin>
                </plugins>
            </build>
        </profile>
        <profile>
            <id>osgi</id>
            <activation>
                <jdk>[1.6,)</jdk>
            </activation>
            <build>
                <plugins>
                    <plugin>
                        <groupId>org.apache.felix</groupId>
                        <artifactId>maven-bundle-plugin</artifactId>
                        <extensions>true</extensions>
                        <configuration>
                            <archive>
                                <addMavenDescriptor>true</addMavenDescriptor>
                            </archive>
                            <supportedProjectTypes>
                                <supportedProjectType>jar</supportedProjectType>
                                <supportedProjectType>war</supportedProjectType>
                            </supportedProjectTypes>
                            <instructions>
                                <Bundle-Vendor>${project.organization.name}</Bundle-Vendor>
                                <Bundle-ContactAddress>${project.url}</Bundle-ContactAddress>
                                <Bundle-Description>${project.description}</Bundle-Description>
                                <Bundle-DocURL>http://docs.cometd.org</Bundle-DocURL>
                                <Bundle-SymbolicName>${project.artifactId}</Bundle-SymbolicName>
                                <Bundle-Version>${project.version}</Bundle-Version>
                                <Import-Package>org.eclipse.jetty.*;version="[7.6,9)",*</Import-Package>
                                <mode>development</mode>
                                <url>${project.url}</url>
                                <implementation-version>${project.version}</implementation-version>
                                <package>org.cometd</package>
                            </instructions>
                        </configuration>
                        <executions>
                            <execution>
                                <id>osgi</id>
                                <goals>
                                    <goal>manifest</goal>
                                </goals>
                                <inherited>true</inherited>
                            </execution>
                        </executions>
                    </plugin>
                    <plugin>
                        <artifactId>maven-jar-plugin</artifactId>
                        <configuration>
                            <archive>
                                <manifestFile>${project.build.outputDirectory}/META-INF/MANIFEST.MF</manifestFile>
                            </archive>
                        </configuration>
                    </plugin>
                    <plugin>
                        <artifactId>maven-war-plugin</artifactId>
                        <configuration>
                            <archive>
                                <manifestFile>${project.build.outputDirectory}/META-INF/MANIFEST.MF</manifestFile>
                            </archive>
                        </configuration>
                    </plugin>
                </plugins>
            </build>
        </profile>
        <profile>
>>>>>>> a5d0546b
            <id>sign-artifacts</id>
            <activation>
                <property>
                    <name>performRelease</name>
                    <value>true</value>
                </property>
            </activation>
            <build>
                <plugins>
                    <plugin>
                        <artifactId>maven-gpg-plugin</artifactId>
                        <executions>
                            <execution>
                                <id>sign-artifacts</id>
                                <phase>verify</phase>
                                <goals>
                                    <goal>sign</goal>
                                </goals>
                            </execution>
                        </executions>
                    </plugin>
                </plugins>
            </build>
        </profile>
    </profiles>

    <build>
        <defaultGoal>install</defaultGoal>
        <plugins>
            <plugin>
                <artifactId>maven-enforcer-plugin</artifactId>
                <executions>
                    <execution>
                        <id>enforce-maven-version</id>
                        <goals>
                            <goal>enforce</goal>
                        </goals>
                        <configuration>
                            <rules>
                                <requireJavaVersion>
                                    <version>[1.7,)</version>
                                </requireJavaVersion>
                                <requireMavenVersion>
                                    <version>[3.0,)</version>
                                </requireMavenVersion>
                            </rules>
                        </configuration>
                    </execution>
                </executions>
            </plugin>
            <plugin>
                <artifactId>maven-compiler-plugin</artifactId>
                <configuration>
                    <source>1.7</source>
                    <target>1.7</target>
                    <showDeprecation>true</showDeprecation>
                    <showWarnings>true</showWarnings>
                    <compilerArgument>-Xlint:all,-serial,-unchecked</compilerArgument>
                </configuration>
            </plugin>
            <plugin>
                <groupId>org.apache.felix</groupId>
                <artifactId>maven-bundle-plugin</artifactId>
                <extensions>true</extensions>
                <configuration>
                    <archive>
                        <addMavenDescriptor>true</addMavenDescriptor>
                    </archive>
                    <supportedProjectTypes>
                        <supportedProjectType>jar</supportedProjectType>
                        <supportedProjectType>war</supportedProjectType>
                    </supportedProjectTypes>
                    <instructions>
                        <Bundle-Vendor>${project.organization.name}</Bundle-Vendor>
                        <Bundle-ContactAddress>${project.url}</Bundle-ContactAddress>
                        <Bundle-Description>${project.description}</Bundle-Description>
                        <Bundle-DocURL>http://docs.cometd.org</Bundle-DocURL>
                        <Bundle-SymbolicName>${project.artifactId}</Bundle-SymbolicName>
                        <Bundle-Version>${project.version}</Bundle-Version>
                        <Import-Package>org.eclipse.jetty.*;version="[7.6,9)",*</Import-Package>
                        <mode>development</mode>
                        <url>${project.url}</url>
                        <implementation-version>${project.version}</implementation-version>
                        <package>org.cometd</package>
                    </instructions>
                </configuration>
                <executions>
                    <execution>
                        <id>osgi</id>
                        <goals>
                            <goal>manifest</goal>
                        </goals>
                        <inherited>true</inherited>
                    </execution>
                </executions>
            </plugin>
            <plugin>
                <artifactId>maven-jar-plugin</artifactId>
                <configuration>
                    <archive>
                        <manifestFile>${project.build.outputDirectory}/META-INF/MANIFEST.MF</manifestFile>
                    </archive>
                </configuration>
            </plugin>
            <plugin>
                <artifactId>maven-war-plugin</artifactId>
                <configuration>
                    <archive>
                        <manifestFile>${project.build.outputDirectory}/META-INF/MANIFEST.MF</manifestFile>
                    </archive>
                </configuration>
            </plugin>
            <plugin>
                <artifactId>maven-release-plugin</artifactId>
                <configuration>
                    <autoVersionSubmodules>true</autoVersionSubmodules>
                    <goals>deploy</goals>
                    <preparationGoals>clean install</preparationGoals>
                    <mavenExecutorId>forked-path</mavenExecutorId>
                </configuration>
            </plugin>
            <plugin>
                <groupId>com.mycila</groupId>
                <artifactId>license-maven-plugin</artifactId>
                <inherited>false</inherited>
                <configuration>
                    <header>copyright-header.txt</header>
                    <aggregate>true</aggregate>
                    <failIfMissing>true</failIfMissing>
                    <strictCheck>true</strictCheck>
                    <properties>
                        <copyright-range>${project.inceptionYear}-2014</copyright-range>
                    </properties>
                    <mapping>
                        <java>SLASHSTAR_STYLE</java>
                    </mapping>
                    <includes>
                        <include>**/*.java</include>
                    </includes>
                    <excludes>
                        <exclude>cometd-archetypes/**</exclude>
                    </excludes>
                </configuration>
                <executions>
                    <execution>
                        <id>check-headers</id>
                        <phase>verify</phase>
                        <goals>
                            <goal>check</goal>
                        </goals>
                    </execution>
                </executions>
            </plugin>
        </plugins>
        <pluginManagement>
            <plugins>
                <plugin>
                    <groupId>org.apache.maven.plugins</groupId>
                    <artifactId>maven-antrun-plugin</artifactId>
                    <version>1.7</version>
                </plugin>
                <plugin>
                    <groupId>org.apache.maven.plugins</groupId>
                    <artifactId>maven-archetype-plugin</artifactId>
                    <version>2.2</version>
                </plugin>
                <plugin>
                    <groupId>org.apache.maven.plugins</groupId>
                    <artifactId>maven-assembly-plugin</artifactId>
                    <version>2.4</version>
                </plugin>
                <plugin>
                    <groupId>org.apache.maven.plugins</groupId>
                    <artifactId>maven-clean-plugin</artifactId>
                    <version>2.5</version>
                </plugin>
                <plugin>
                    <groupId>org.apache.maven.plugins</groupId>
                    <artifactId>maven-compiler-plugin</artifactId>
                    <version>3.1</version>
                </plugin>
                <plugin>
                    <groupId>org.apache.maven.plugins</groupId>
                    <artifactId>maven-dependency-plugin</artifactId>
                    <version>2.8</version>
                </plugin>
                <plugin>
                    <groupId>org.apache.maven.plugins</groupId>
                    <artifactId>maven-deploy-plugin</artifactId>
                    <version>2.8.1</version>
                </plugin>
                <plugin>
                    <groupId>org.apache.maven.plugins</groupId>
                    <artifactId>maven-enforcer-plugin</artifactId>
                    <version>1.3.1</version>
                </plugin>
                <plugin>
                    <groupId>org.apache.maven.plugins</groupId>
                    <artifactId>maven-gpg-plugin</artifactId>
                    <version>1.4</version>
                </plugin>
                <plugin>
                    <groupId>org.apache.maven.plugins</groupId>
                    <artifactId>maven-install-plugin</artifactId>
                    <version>2.5.1</version>
                </plugin>
                <plugin>
                    <groupId>org.apache.maven.plugins</groupId>
                    <artifactId>maven-jar-plugin</artifactId>
                    <version>2.4</version>
                </plugin>
                <plugin>
                    <groupId>org.apache.maven.plugins</groupId>
                    <artifactId>maven-javadoc-plugin</artifactId>
                    <version>2.9.1</version>
                </plugin>
                <plugin>
                    <groupId>org.apache.maven.plugins</groupId>
                    <artifactId>maven-release-plugin</artifactId>
                    <version>2.4.2</version>
                </plugin>
                <plugin>
                    <groupId>org.apache.maven.plugins</groupId>
                    <artifactId>maven-resources-plugin</artifactId>
                    <version>2.6</version>
                </plugin>
                <plugin>
                    <groupId>org.apache.maven.plugins</groupId>
                    <artifactId>maven-scm-plugin</artifactId>
                    <version>1.8.1</version>
                </plugin>
                <plugin>
                    <groupId>org.apache.maven.plugins</groupId>
                    <artifactId>maven-site-plugin</artifactId>
                    <version>3.3</version>
                    <configuration>
                        <reportPlugins>
                            <reportPlugin>
                                <groupId>org.codehaus.mojo</groupId>
                                <artifactId>findbugs-maven-plugin</artifactId>
                            </reportPlugin>
                        </reportPlugins>
                    </configuration>
                </plugin>
                <plugin>
                    <groupId>org.apache.maven.plugins</groupId>
                    <artifactId>maven-source-plugin</artifactId>
                    <version>2.2.1</version>
                </plugin>
                <plugin>
                    <groupId>org.apache.maven.plugins</groupId>
                    <artifactId>maven-surefire-plugin</artifactId>
                    <version>2.9</version>
                    <configuration>
                        <argLine>-showversion -Xmx1g -Xms1g -XX:+PrintGCDetails -XX:+PrintCommandLineFlags -XX:MaxGCPauseMillis=1000</argLine>
                    </configuration>
                </plugin>
                <plugin>
                    <groupId>org.apache.maven.plugins</groupId>
                    <artifactId>maven-war-plugin</artifactId>
                    <version>2.4</version>
                </plugin>
                <plugin>
                    <groupId>com.mycila</groupId>
                    <artifactId>license-maven-plugin</artifactId>
                    <version>2.5</version>
                </plugin>
                <plugin>
                    <groupId>org.codehaus.mojo</groupId>
                    <artifactId>exec-maven-plugin</artifactId>
                    <version>1.2.1</version>
                </plugin>
                <plugin>
                    <groupId>org.codehaus.mojo</groupId>
                    <artifactId>findbugs-maven-plugin</artifactId>
                    <version>2.5.3</version>
                </plugin>
                <plugin>
                    <groupId>org.apache.felix</groupId>
                    <artifactId>maven-bundle-plugin</artifactId>
                    <version>2.4.0</version>
                </plugin>
                <plugin>
                    <groupId>org.eclipse.jetty</groupId>
                    <artifactId>jetty-maven-plugin</artifactId>
                    <version>${jetty-plugin-version}</version>
                </plugin>
            </plugins>
        </pluginManagement>
    </build>

    <dependencyManagement>
        <dependencies>
            <dependency>
                <groupId>javax.servlet</groupId>
                <artifactId>javax.servlet-api</artifactId>
                <version>3.1.0</version>
                <scope>provided</scope>
            </dependency>
            <dependency>
                <groupId>org.slf4j</groupId>
                <artifactId>slf4j-api</artifactId>
                <version>${slf4j-version}</version>
            </dependency>
            <dependency>
                <groupId>junit</groupId>
                <artifactId>junit</artifactId>
                <version>4.11</version>
                <scope>test</scope>
            </dependency>
            <dependency>
                <groupId>org.hamcrest</groupId>
                <artifactId>hamcrest-library</artifactId>
                <version>1.3</version>
                <scope>test</scope>
            </dependency>
            <dependency>
                <groupId>org.slf4j</groupId>
                <artifactId>slf4j-log4j12</artifactId>
                <version>${slf4j-version}</version>
                <scope>test</scope>
            </dependency>
        </dependencies>
    </dependencyManagement>

</project><|MERGE_RESOLUTION|>--- conflicted
+++ resolved
@@ -147,118 +147,6 @@
 
     <profiles>
         <profile>
-<<<<<<< HEAD
-=======
-            <id>license-check</id>
-            <activation>
-                <jdk>[1.6,)</jdk>
-            </activation>
-            <build>
-                <plugins>
-                    <plugin>
-                        <groupId>com.mycila</groupId>
-                        <artifactId>license-maven-plugin</artifactId>
-                        <inherited>false</inherited>
-                        <configuration>
-                            <header>copyright-header.txt</header>
-                            <aggregate>true</aggregate>
-                            <failIfMissing>true</failIfMissing>
-                            <strictCheck>true</strictCheck>
-                            <properties>
-                                <copyright-range>${project.inceptionYear}-2014</copyright-range>
-                            </properties>
-                            <mapping>
-                                <java>SLASHSTAR_STYLE</java>
-                            </mapping>
-                            <includes>
-                                <include>**/*.java</include>
-                                <include>cometd-javascript/common/**/cometd-header.js</include>
-                                <include>cometd-javascript/dojo/**/*.js</include>
-                                <include>cometd-javascript/jquery/**/*.js</include>
-                            </includes>
-                            <excludes>
-                                <exclude>cometd-archetypes/**</exclude>
-                                <exclude>**/overlays/**</exclude>
-                                <exclude>cometd-javascript/jquery/**/jquery-*.js</exclude>
-                            </excludes>
-                        </configuration>
-                        <executions>
-                            <execution>
-                                <id>check-headers</id>
-                                <phase>verify</phase>
-                                <goals>
-                                    <goal>check</goal>
-                                </goals>
-                            </execution>
-                        </executions>
-                    </plugin>
-                </plugins>
-            </build>
-        </profile>
-        <profile>
-            <id>osgi</id>
-            <activation>
-                <jdk>[1.6,)</jdk>
-            </activation>
-            <build>
-                <plugins>
-                    <plugin>
-                        <groupId>org.apache.felix</groupId>
-                        <artifactId>maven-bundle-plugin</artifactId>
-                        <extensions>true</extensions>
-                        <configuration>
-                            <archive>
-                                <addMavenDescriptor>true</addMavenDescriptor>
-                            </archive>
-                            <supportedProjectTypes>
-                                <supportedProjectType>jar</supportedProjectType>
-                                <supportedProjectType>war</supportedProjectType>
-                            </supportedProjectTypes>
-                            <instructions>
-                                <Bundle-Vendor>${project.organization.name}</Bundle-Vendor>
-                                <Bundle-ContactAddress>${project.url}</Bundle-ContactAddress>
-                                <Bundle-Description>${project.description}</Bundle-Description>
-                                <Bundle-DocURL>http://docs.cometd.org</Bundle-DocURL>
-                                <Bundle-SymbolicName>${project.artifactId}</Bundle-SymbolicName>
-                                <Bundle-Version>${project.version}</Bundle-Version>
-                                <Import-Package>org.eclipse.jetty.*;version="[7.6,9)",*</Import-Package>
-                                <mode>development</mode>
-                                <url>${project.url}</url>
-                                <implementation-version>${project.version}</implementation-version>
-                                <package>org.cometd</package>
-                            </instructions>
-                        </configuration>
-                        <executions>
-                            <execution>
-                                <id>osgi</id>
-                                <goals>
-                                    <goal>manifest</goal>
-                                </goals>
-                                <inherited>true</inherited>
-                            </execution>
-                        </executions>
-                    </plugin>
-                    <plugin>
-                        <artifactId>maven-jar-plugin</artifactId>
-                        <configuration>
-                            <archive>
-                                <manifestFile>${project.build.outputDirectory}/META-INF/MANIFEST.MF</manifestFile>
-                            </archive>
-                        </configuration>
-                    </plugin>
-                    <plugin>
-                        <artifactId>maven-war-plugin</artifactId>
-                        <configuration>
-                            <archive>
-                                <manifestFile>${project.build.outputDirectory}/META-INF/MANIFEST.MF</manifestFile>
-                            </archive>
-                        </configuration>
-                    </plugin>
-                </plugins>
-            </build>
-        </profile>
-        <profile>
->>>>>>> a5d0546b
             <id>sign-artifacts</id>
             <activation>
                 <property>
@@ -397,9 +285,14 @@
                     </mapping>
                     <includes>
                         <include>**/*.java</include>
+                        <include>cometd-javascript/common/**/cometd-header.js</include>
+                        <include>cometd-javascript/dojo/**/*.js</include>
+                        <include>cometd-javascript/jquery/**/*.js</include>
                     </includes>
                     <excludes>
                         <exclude>cometd-archetypes/**</exclude>
+                        <exclude>**/overlays/**</exclude>
+                        <exclude>cometd-javascript/jquery/**/jquery-*.js</exclude>
                     </excludes>
                 </configuration>
                 <executions>
