--- conflicted
+++ resolved
@@ -48,18 +48,11 @@
         <jetty-version>9.1.1.v20140108</jetty-version>
         <jetty-plugin-version>${jetty-version}</jetty-plugin-version>
         <slf4j-version>1.7.5</slf4j-version>
-<<<<<<< HEAD
-        <spring-version>3.2.4.RELEASE</spring-version>
+        <spring-version>3.2.6.RELEASE</spring-version>
         <jackson1-version>1.9.13</jackson1-version>
-        <jackson2-version>2.2.3</jackson2-version>
-        <dojo-version>1.9.1</dojo-version>
+        <jackson2-version>2.3.1</jackson2-version>
+        <dojo-version>1.9.2</dojo-version>
         <rhino-version>1.7R2</rhino-version>
-=======
-        <spring-version>3.2.6.RELEASE</spring-version>
-        <jackson-version>1.9.13</jackson-version>
-        <dojo-version>1.9.2</dojo-version>
-        <rhino-version>1.6R7</rhino-version>
->>>>>>> d1058f34
     </properties>
 
     <url>http://cometd.org</url>
