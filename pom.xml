<?xml version="1.0" encoding="UTF-8"?>
<project xmlns="http://maven.apache.org/POM/4.0.0" xmlns:xsi="http://www.w3.org/2001/XMLSchema-instance" xsi:schemaLocation="http://maven.apache.org/POM/4.0.0 http://maven.apache.org/xsd/maven-4.0.0.xsd">

    <modelVersion>4.0.0</modelVersion>
    <groupId>org.cometd</groupId>
    <artifactId>cometd-project</artifactId>
    <packaging>pom</packaging>
    <name>CometD</name>
    <version>3.0.0-SNAPSHOT</version>

    <properties>
        <project.build.sourceEncoding>UTF-8</project.build.sourceEncoding>
<<<<<<< HEAD
        <jetty-version>9.0.1.v20130408</jetty-version>
=======
        <jetty-version>7.6.10.v20130312</jetty-version>
>>>>>>> 006b72cb
        <jetty-plugin-version>${jetty-version}</jetty-plugin-version>
        <slf4j-version>1.7.5</slf4j-version>
        <spring-version>3.2.2.RELEASE</spring-version>
    </properties>

    <url>http://cometd.org</url>
    <description>
        The CometD project is a scalable web messaging bus that uses WebSocket
        and HTTP AJAX push technology patterns known as "Comet" techniques
    </description>

    <inceptionYear>2008</inceptionYear>

    <issueManagement>
        <system>jira</system>
        <url>http://bugs.cometd.org</url>
    </issueManagement>

    <mailingLists>
        <mailingList>
            <name>CometD Dev List</name>
            <archive>http://groups.google.com/group/cometd-dev/</archive>
        </mailingList>
        <mailingList>
            <name>CometD User List</name>
            <archive>http://groups.google.com/group/cometd-users/</archive>
        </mailingList>
    </mailingLists>

    <developers>
        <developer>
            <id>gregw</id>
            <name>Greg Wilkins</name>
            <email>gregw@webtide.com</email>
            <url>http://www.mortbay.com/mortbay/people/gregw</url>
            <organization>Webtide</organization>
            <organizationUrl>http://www.webtide.com</organizationUrl>
        </developer>
        <developer>
            <id>sbordet</id>
            <name>Simone Bordet</name>
            <email>sbordet@webtide.com</email>
            <organization>Webtide</organization>
            <organizationUrl>http://www.webtide.com</organizationUrl>
        </developer>
    </developers>

    <licenses>
        <license>
            <name>Apache License Version 2.0</name>
            <url>http://www.apache.org/licenses/LICENSE-2.0</url>
        </license>
        <license>
            <name>The New BSD License</name>
            <url>http://www.opensource.org/licenses/bsd-license.html</url>
        </license>
        <license>
            <name>The Academic Free License, v. 2.1</name>
            <url>http://opensource-definition.org/licenses/afl-2.1.html</url>
        </license>
    </licenses>

    <distributionManagement>
        <repository>
            <id>oss.sonatype.org</id>
            <name>CometD Maven2 Repository</name>
            <url>https://oss.sonatype.org/service/local/staging/deploy/maven2</url>
        </repository>
        <snapshotRepository>
            <id>oss.sonatype.org</id>
            <name>CometD Maven2 Snapshot Repository</name>
            <url>https://oss.sonatype.org/content/repositories/snapshots</url>
        </snapshotRepository>
    </distributionManagement>

    <scm>
        <connection>scm:git:git://github.com/cometd/cometd.git</connection>
        <developerConnection>scm:git:ssh://git@github.com/cometd/cometd.git</developerConnection>
        <url>https://github.com/cometd/cometd</url>
      <tag>HEAD</tag>
  </scm>

    <organization>
        <name>Dojo Foundation</name>
        <url>http://dojofoundation.org</url>
    </organization>

    <modules>
        <module>cometd-archetypes</module>
        <module>cometd-java</module>
        <module>cometd-javascript</module>
        <module>cometd-demo</module>
        <module>cometd-distribution</module>
    </modules>

    <profiles>
        <profile>
            <id>sign-artifacts</id>
            <activation>
                <property>
                    <name>performRelease</name>
                    <value>true</value>
                </property>
            </activation>
            <build>
                <plugins>
                    <plugin>
                        <artifactId>maven-gpg-plugin</artifactId>
                        <executions>
                            <execution>
                                <id>sign-artifacts</id>
                                <phase>verify</phase>
                                <goals>
                                    <goal>sign</goal>
                                </goals>
                            </execution>
                        </executions>
                    </plugin>
                </plugins>
            </build>
        </profile>
    </profiles>

    <build>
        <defaultGoal>install</defaultGoal>
        <plugins>
            <plugin>
                <artifactId>maven-enforcer-plugin</artifactId>
                <executions>
                    <execution>
                        <id>enforce-maven-version</id>
                        <goals>
                            <goal>enforce</goal>
                        </goals>
                        <configuration>
                            <rules>
                                <requireJavaVersion>
                                    <version>[1.7,)</version>
                                </requireJavaVersion>
                                <requireMavenVersion>
                                    <version>[3.0,)</version>
                                </requireMavenVersion>
                            </rules>
                        </configuration>
                    </execution>
                </executions>
            </plugin>
            <plugin>
                <artifactId>maven-compiler-plugin</artifactId>
                <configuration>
                    <source>1.7</source>
                    <target>1.7</target>
                    <showDeprecation>true</showDeprecation>
                    <showWarnings>true</showWarnings>
                    <compilerArgument>-Xlint:all,-serial,-unchecked</compilerArgument>
                </configuration>
            </plugin>
            <plugin>
                <groupId>org.apache.felix</groupId>
                <artifactId>maven-bundle-plugin</artifactId>
                <extensions>true</extensions>
                <configuration>
                    <archive>
                        <addMavenDescriptor>true</addMavenDescriptor>
                    </archive>
                    <supportedProjectTypes>
                        <supportedProjectType>jar</supportedProjectType>
                        <supportedProjectType>war</supportedProjectType>
                    </supportedProjectTypes>
                    <instructions>
                        <Bundle-Vendor>${project.organization.name}</Bundle-Vendor>
                        <Bundle-ContactAddress>${project.url}</Bundle-ContactAddress>
                        <Bundle-Description>${project.description}</Bundle-Description>
                        <Bundle-DocURL>http://docs.cometd.org</Bundle-DocURL>
                        <Bundle-SymbolicName>${project.artifactId}</Bundle-SymbolicName>
                        <Bundle-Version>${project.version}</Bundle-Version>
                        <Import-Package>org.eclipse.jetty.*;version="[7.6,9)",*</Import-Package>
                        <mode>development</mode>
                        <url>${project.url}</url>
                        <implementation-version>${project.version}</implementation-version>
                        <package>org.cometd</package>
                    </instructions>
                </configuration>
                <executions>
                    <execution>
                        <id>osgi</id>
                        <goals>
                            <goal>manifest</goal>
                        </goals>
                        <inherited>true</inherited>
                    </execution>
                </executions>
            </plugin>
            <plugin>
                <artifactId>maven-jar-plugin</artifactId>
                <configuration>
                    <archive>
                        <manifestFile>${project.build.outputDirectory}/META-INF/MANIFEST.MF</manifestFile>
                    </archive>
                </configuration>
            </plugin>
            <plugin>
                <artifactId>maven-war-plugin</artifactId>
                <configuration>
                    <archive>
                        <manifestFile>${project.build.outputDirectory}/META-INF/MANIFEST.MF</manifestFile>
                    </archive>
                </configuration>
            </plugin>
            <plugin>
                <artifactId>maven-release-plugin</artifactId>
                <configuration>
                    <autoVersionSubmodules>true</autoVersionSubmodules>
                    <goals>deploy</goals>
                    <preparationGoals>clean install</preparationGoals>
                    <mavenExecutorId>forked-path</mavenExecutorId>
                </configuration>
            </plugin>
        </plugins>
        <pluginManagement>
            <plugins>
                <plugin>
                    <groupId>org.apache.maven.plugins</groupId>
                    <artifactId>maven-antrun-plugin</artifactId>
                    <version>1.7</version>
                </plugin>
                <plugin>
                    <groupId>org.apache.maven.plugins</groupId>
                    <artifactId>maven-archetype-plugin</artifactId>
                    <version>2.2</version>
                </plugin>
                <plugin>
                    <groupId>org.apache.maven.plugins</groupId>
                    <artifactId>maven-assembly-plugin</artifactId>
                    <version>2.4</version>
                </plugin>
                <plugin>
                    <groupId>org.apache.maven.plugins</groupId>
                    <artifactId>maven-clean-plugin</artifactId>
                    <version>2.5</version>
                </plugin>
                <plugin>
                    <groupId>org.apache.maven.plugins</groupId>
                    <artifactId>maven-compiler-plugin</artifactId>
                    <version>3.0</version>
                </plugin>
                <plugin>
                    <groupId>org.apache.maven.plugins</groupId>
                    <artifactId>maven-dependency-plugin</artifactId>
                    <version>2.6</version>
                </plugin>
                <plugin>
                    <groupId>org.apache.maven.plugins</groupId>
                    <artifactId>maven-deploy-plugin</artifactId>
                    <version>2.7</version>
                </plugin>
                <plugin>
                    <groupId>org.apache.maven.plugins</groupId>
                    <artifactId>maven-enforcer-plugin</artifactId>
                    <version>1.2</version>
                </plugin>
                <plugin>
                    <groupId>org.apache.maven.plugins</groupId>
                    <artifactId>maven-gpg-plugin</artifactId>
                    <version>1.4</version>
                </plugin>
                <plugin>
                    <groupId>org.apache.maven.plugins</groupId>
                    <artifactId>maven-install-plugin</artifactId>
                    <version>2.4</version>
                </plugin>
                <plugin>
                    <groupId>org.apache.maven.plugins</groupId>
                    <artifactId>maven-jar-plugin</artifactId>
                    <version>2.3.2</version>
                </plugin>
                <plugin>
                    <groupId>org.apache.maven.plugins</groupId>
                    <artifactId>maven-javadoc-plugin</artifactId>
                    <version>2.9</version>
                </plugin>
                <plugin>
                    <groupId>org.apache.maven.plugins</groupId>
                    <artifactId>maven-release-plugin</artifactId>
                    <version>2.4</version>
                </plugin>
                <plugin>
                    <groupId>org.apache.maven.plugins</groupId>
                    <artifactId>maven-resources-plugin</artifactId>
                    <version>2.6</version>
                </plugin>
                <plugin>
                    <groupId>org.apache.maven.plugins</groupId>
                    <artifactId>maven-scm-plugin</artifactId>
                    <version>1.8.1</version>
                </plugin>
                <plugin>
                    <groupId>org.apache.maven.plugins</groupId>
                    <artifactId>maven-site-plugin</artifactId>
                    <version>3.2</version>
                    <configuration>
                        <reportPlugins>
                            <reportPlugin>
                                <groupId>org.codehaus.mojo</groupId>
                                <artifactId>findbugs-maven-plugin</artifactId>
                            </reportPlugin>
                        </reportPlugins>
                    </configuration>
                </plugin>
                <plugin>
                    <groupId>org.apache.maven.plugins</groupId>
                    <artifactId>maven-source-plugin</artifactId>
                    <version>2.2.1</version>
                </plugin>
                <plugin>
                    <groupId>org.apache.maven.plugins</groupId>
                    <artifactId>maven-surefire-plugin</artifactId>
                    <version>2.9</version>
                    <configuration>
                        <argLine>-showversion -Xmx1g -Xms1g -XX:+PrintGCDetails -XX:+PrintCommandLineFlags -XX:MaxGCPauseMillis=1000</argLine>
                    </configuration>
                </plugin>
                <plugin>
                    <groupId>org.apache.maven.plugins</groupId>
                    <artifactId>maven-war-plugin</artifactId>
                    <version>2.1.1</version>
                </plugin>
                <plugin>
                    <groupId>org.codehaus.mojo</groupId>
                    <artifactId>exec-maven-plugin</artifactId>
                    <version>1.2.1</version>
                </plugin>
                <plugin>
                    <groupId>org.codehaus.mojo</groupId>
                    <artifactId>findbugs-maven-plugin</artifactId>
                    <version>2.5.2</version>
                </plugin>
                <plugin>
                    <groupId>org.apache.felix</groupId>
                    <artifactId>maven-bundle-plugin</artifactId>
                    <version>2.3.5</version>
                </plugin>
                <plugin>
                    <groupId>org.eclipse.jetty</groupId>
                    <artifactId>jetty-maven-plugin</artifactId>
                    <version>${jetty-plugin-version}</version>
                </plugin>
            </plugins>
        </pluginManagement>
    </build>

    <dependencyManagement>
        <dependencies>
            <dependency>
                <groupId>javax.servlet</groupId>
                <artifactId>javax.servlet-api</artifactId>
                <version>3.0.1</version>
                <scope>provided</scope>
            </dependency>
            <dependency>
                <groupId>org.slf4j</groupId>
                <artifactId>slf4j-api</artifactId>
                <version>${slf4j-version}</version>
            </dependency>
            <dependency>
                <groupId>javax.servlet</groupId>
                <artifactId>servlet-api</artifactId>
                <version>2.5</version>
                <scope>provided</scope>
            </dependency>
            <dependency>
                <groupId>junit</groupId>
                <artifactId>junit</artifactId>
                <version>4.11</version>
                <scope>test</scope>
            </dependency>
            <dependency>
                <groupId>org.hamcrest</groupId>
                <artifactId>hamcrest-library</artifactId>
                <version>1.3</version>
                <scope>test</scope>
            </dependency>
            <dependency>
                <groupId>org.slf4j</groupId>
                <artifactId>slf4j-log4j12</artifactId>
                <version>${slf4j-version}</version>
                <scope>test</scope>
            </dependency>
        </dependencies>
    </dependencyManagement>

    <repositories>
        <repository>
            <id>jetty.staging</id>
            <url>https://oss.sonatype.org/content/repositories/jetty-547</url>
        </repository>
    </repositories>

</project><|MERGE_RESOLUTION|>--- conflicted
+++ resolved
@@ -10,11 +10,7 @@
 
     <properties>
         <project.build.sourceEncoding>UTF-8</project.build.sourceEncoding>
-<<<<<<< HEAD
         <jetty-version>9.0.1.v20130408</jetty-version>
-=======
-        <jetty-version>7.6.10.v20130312</jetty-version>
->>>>>>> 006b72cb
         <jetty-plugin-version>${jetty-version}</jetty-plugin-version>
         <slf4j-version>1.7.5</slf4j-version>
         <spring-version>3.2.2.RELEASE</spring-version>
@@ -111,6 +107,68 @@
     </modules>
 
     <profiles>
+        <profile>
+            <id>osgi</id>
+            <activation>
+                <jdk>[1.6,)</jdk>
+            </activation>
+            <build>
+                <plugins>
+                    <plugin>
+                        <groupId>org.apache.felix</groupId>
+                        <artifactId>maven-bundle-plugin</artifactId>
+                        <extensions>true</extensions>
+                        <configuration>
+                            <archive>
+                                <addMavenDescriptor>true</addMavenDescriptor>
+                            </archive>
+                            <supportedProjectTypes>
+                                <supportedProjectType>jar</supportedProjectType>
+                                <supportedProjectType>war</supportedProjectType>
+                            </supportedProjectTypes>
+                            <instructions>
+                                <Bundle-Vendor>${project.organization.name}</Bundle-Vendor>
+                                <Bundle-ContactAddress>${project.url}</Bundle-ContactAddress>
+                                <Bundle-Description>${project.description}</Bundle-Description>
+                                <Bundle-DocURL>http://docs.cometd.org</Bundle-DocURL>
+                                <Bundle-SymbolicName>${project.artifactId}</Bundle-SymbolicName>
+                                <Bundle-Version>${project.version}</Bundle-Version>
+                                <Import-Package>org.eclipse.jetty.*;version="[7.6,9)",*</Import-Package>
+                                <mode>development</mode>
+                                <url>${project.url}</url>
+                                <implementation-version>${project.version}</implementation-version>
+                                <package>org.cometd</package>
+                            </instructions>
+                        </configuration>
+                        <executions>
+                            <execution>
+                                <id>osgi</id>
+                                <goals>
+                                    <goal>manifest</goal>
+                                </goals>
+                                <inherited>true</inherited>
+                            </execution>
+                        </executions>
+                    </plugin>
+                    <plugin>
+                        <artifactId>maven-jar-plugin</artifactId>
+                        <configuration>
+                            <archive>
+                                <manifestFile>${project.build.outputDirectory}/META-INF/MANIFEST.MF</manifestFile>
+                            </archive>
+                        </configuration>
+                    </plugin>
+                    <plugin>
+                        <artifactId>maven-war-plugin</artifactId>
+                        <configuration>
+                            <archive>
+                                <manifestFile>${project.build.outputDirectory}/META-INF/MANIFEST.MF</manifestFile>
+                            </archive>
+                        </configuration>
+                    </plugin>
+                </plugins>
+            </build>
+        </profile>
         <profile>
             <id>sign-artifacts</id>
             <activation>
@@ -380,12 +438,6 @@
                 <version>${slf4j-version}</version>
             </dependency>
             <dependency>
-                <groupId>javax.servlet</groupId>
-                <artifactId>servlet-api</artifactId>
-                <version>2.5</version>
-                <scope>provided</scope>
-            </dependency>
-            <dependency>
                 <groupId>junit</groupId>
                 <artifactId>junit</artifactId>
                 <version>4.11</version>
