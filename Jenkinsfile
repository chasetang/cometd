--- conflicted
+++ resolved
@@ -32,8 +32,7 @@
         }
     }
 
-<<<<<<< HEAD
-    stage 'Build JDK 8 - Jetty 9.3.x' {
+    stage('Build JDK 8 - Jetty 9.3.x') {
         withEnv(mvnEnv8) {
 	    sh "mvn -B clean install -Dmaven.test.failure.ignore=true -Djetty-version=9.3.13.v20161014"
             // Report failures in the jenkins UI
@@ -41,10 +40,7 @@
         }
     }
 
-    stage 'Javadoc' {
-=======
     stage('Javadoc') {
->>>>>>> ffc8a55d
         withEnv(mvnEnv8) {
             sh "mvn -B javadoc:javadoc"
         }
