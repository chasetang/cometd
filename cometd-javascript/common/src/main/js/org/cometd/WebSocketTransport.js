--- conflicted
+++ resolved
@@ -14,13 +14,8 @@
     var _connected = false;
     var _successCallback = null;
 
-<<<<<<< HEAD
     _self.reset = function(init) {
         _super.reset(init);
-=======
-    _self.reset = function() {
-        _super.reset();
->>>>>>> 0e5dbeec
         _webSocketSupported = true;
         if (init) {
             _webSocketConnected = false;
@@ -31,13 +26,6 @@
         _connected = false;
     };
 
-<<<<<<< HEAD
-    function _websocketConnect() {
-        // We may have multiple attempts to open a WebSocket
-        // connection, for example a /meta/connect request that
-        // may take time, along with a user-triggered publish.
-        // Early return if we are connecting.
-=======
     function _forceClose(context, event) {
         if (context) {
             this.webSocketClose(context, event.code, event.reason);
@@ -69,7 +57,6 @@
         // connection, for example a /meta/connect request that
         // may take time, along with a user-triggered publish.
         // Early return if we are already connecting.
->>>>>>> 0e5dbeec
         if (_connecting) {
             return;
         }
@@ -78,10 +65,6 @@
         var url = _cometd.getURL().replace(/^http/, 'ws');
         this._debug('Transport', this.getType(), 'connecting to URL', url);
 
-<<<<<<< HEAD
-        var webSocket;
-=======
->>>>>>> 0e5dbeec
         try {
             var protocol = _cometd.getConfiguration().protocol;
             context.webSocket = protocol ? new org.cometd.WebSocket(url, protocol) : new org.cometd.WebSocket(url);
@@ -99,45 +82,14 @@
         var self = this;
         var connectTimeout = _cometd.getConfiguration().connectTimeout;
         if (connectTimeout > 0) {
-<<<<<<< HEAD
-            connectTimer = this.setTimeout(function() {
-                connectTimer = null;
-                self._debug('Transport', self.getType(), 'timed out while connecting to URL', url, ':', connectTimeout, 'ms');
-                // The connection was not opened, close anyway.
-                var event = {code: 1000, reason: 'Connect Timeout'};
-                self.webSocketClose(webSocket, event.code, event.reason);
-                // Force immediate failure of pending messages to trigger reconnect.
-                // This is needed because the server may not reply to our close()
-                // and therefore the onclose function is never called.
-                self.onClose(webSocket, event);
-=======
             context.connectTimer = this.setTimeout(function() {
                 _cometd._debug('Transport', self.getType(), 'timed out while connecting to URL', url, ':', connectTimeout, 'ms');
                 // The connection was not opened, close anyway.
                 _forceClose.call(self, context, {code: 1000, reason: 'Connect Timeout'});
->>>>>>> 0e5dbeec
             }, connectTimeout);
         }
 
         var onopen = function() {
-<<<<<<< HEAD
-            self._debug('WebSocket opened', webSocket);
-            _connecting = false;
-            if (connectTimer) {
-                self.clearTimeout(connectTimer);
-                connectTimer = null;
-            }
-
-            if (_webSocket) {
-                // We have a valid connection already, close this one.
-                _cometd._warn('Closing Extra WebSocket Connections', webSocket, _webSocket);
-                // Closing will eventually trigger onclose(), but
-                // we do not want to clear outstanding messages.
-                self.webSocketClose(webSocket, 1000, 'Extra Connection');
-            }
-            else {
-                self.onOpen(webSocket);
-=======
             _cometd._debug('WebSocket onopen', context);
             if (context.connectTimer) {
                 self.clearTimeout(context.connectTimer);
@@ -153,42 +105,10 @@
                 // We have a valid connection already, close this one.
                 _cometd._warn('Closing extra WebSocket connection', this, 'active connection', _context);
                 _forceClose.call(self, context, {code: 1000, reason: 'Extra Connection'});
->>>>>>> 0e5dbeec
             }
         };
 
         // This callback is invoked when the server sends the close frame.
-<<<<<<< HEAD
-        var onclose = function(event) {
-            event = event || {code: 1000};
-            self._debug('WebSocket closing', webSocket, event);
-            _connecting = false;
-            if (connectTimer) {
-                self.clearTimeout(connectTimer);
-                connectTimer = null;
-            }
-
-            if (_webSocket !== null && webSocket !== _webSocket) {
-                // We closed an extra WebSocket object that
-                // we may have created during reconnection.
-                self._debug('Closed Extra WebSocket Connection', webSocket);
-            }
-            else {
-                self.onClose(webSocket, event);
-            }
-        };
-        var onmessage = function(message) {
-            self._debug('WebSocket message', message, webSocket);
-            if (webSocket !== _webSocket) {
-                _cometd._warn('Extra WebSocket Connections', webSocket, _webSocket);
-            }
-            self.onMessage(webSocket, message);
-        };
-
-        webSocket.onopen = onopen;
-        webSocket.onclose = onclose;
-        webSocket.onerror = function() {
-=======
         // The close frame for a connection may arrive *after* another
         // connection has been opened, so we must make sure that actions
         // are performed only if it's the same connection.
@@ -211,7 +131,6 @@
         context.webSocket.onopen = onopen;
         context.webSocket.onclose = onclose;
         context.webSocket.onerror = function() {
->>>>>>> 0e5dbeec
             // Clients should call onclose(), but if they do not we do it here for safety.
             onclose({code: 1000, reason: 'Error'});
         };
@@ -220,11 +139,7 @@
         this._debug('Transport', this.getType(), 'configured callbacks on', context);
     }
 
-<<<<<<< HEAD
-    function _webSocketSend(webSocket, envelope, metaConnect) {
-=======
     function _webSocketSend(context, envelope, metaConnect) {
->>>>>>> 0e5dbeec
         var json = org.cometd.JSON.toJSON(envelope.messages);
         context.webSocket.send(json);
         this._debug('Transport', this.getType(), 'sent', envelope, 'metaConnect =', metaConnect);
@@ -244,20 +159,9 @@
                 var message = envelope.messages[i];
                 if (message.id) {
                     messageIds.push(message.id);
-<<<<<<< HEAD
-                    _timeouts[message.id] = this.setTimeout(function() {
-                        self._debug('Transport', self.getType(), 'timing out message', message.id, 'after', delay, 'on', webSocket);
-                        var event = {code: 1000, reason: 'Message Timeout'};
-                        self.webSocketClose(webSocket, event.code, event.reason);
-                        // Force immediate failure of pending messages to trigger reconnect.
-                        // This is needed because the server may not reply to our close()
-                        // and therefore the onclose function is never called.
-                        self.onClose(webSocket, event);
-=======
                     context.timeouts[message.id] = this.setTimeout(function() {
                         _cometd._debug('Transport', self.getType(), 'timing out message', message.id, 'after', delay, 'on', context);
                         _forceClose.call(self, context, {code: 1000, reason: 'Message Timeout'});
->>>>>>> 0e5dbeec
                     }, delay);
                 }
             })();
@@ -270,19 +174,6 @@
         fn.call(this, messages);
     };
 
-<<<<<<< HEAD
-    _self._notifyFailure = function(fn, ws, messages, failure) {
-        fn.call(this, ws, messages, failure);
-    };
-
-    function _send(webSocket, envelope, metaConnect) {
-        try {
-            if (webSocket === null) {
-                _websocketConnect.call(this);
-            }
-            else {
-                _webSocketSend.call(this, webSocket, envelope, metaConnect);
-=======
     _self._notifyFailure = function(fn, context, messages, failure) {
         fn.call(this, context, messages, failure);
     };
@@ -300,48 +191,21 @@
             else {
                 _storeEnvelope.call(this, context, envelope, metaConnect);
                 _webSocketSend.call(this, context, envelope, metaConnect);
->>>>>>> 0e5dbeec
             }
         }
         catch (x) {
             // Keep the semantic of calling response callbacks asynchronously after the request.
-<<<<<<< HEAD
-            this.setTimeout(function() {
-                _self._notifyFailure(envelope.onFailure, webSocket, envelope.messages, {
-=======
             var self = this;
             this.setTimeout(function() {
                 _forceClose.call(self, context, {
                     code: 1000,
                     reason: 'Exception',
->>>>>>> 0e5dbeec
                     exception: x
                 });
             }, 0);
         }
     }
 
-<<<<<<< HEAD
-    _self.onOpen = function(webSocket) {
-        this._debug('Transport', this.getType(), 'opened', webSocket);
-        _webSocket = webSocket;
-        _webSocketConnected = true;
-
-        this._debug('Sending pending messages', _envelopes);
-        for (var key in _envelopes) {
-            var element = _envelopes[key];
-            var envelope = element[0];
-            var metaConnect = element[1];
-            // Store the success callback, which is independent from the envelope,
-            // so that it can be used to notify arrival of messages.
-            _successCallback = envelope.onSuccess;
-            _webSocketSend.call(this, webSocket, envelope, metaConnect);
-        }
-    };
-
-    _self.onMessage = function(webSocket, wsMessage) {
-        this._debug('Transport', this.getType(), 'received websocket message', wsMessage, webSocket);
-=======
     _self.onOpen = function(context) {
         var envelopes = context.envelopes;
         this._debug('Transport', this.getType(), 'opened', context, 'pending messages', envelopes);
@@ -360,7 +224,6 @@
 
     _self.onMessage = function(context, wsMessage) {
         this._debug('Transport', this.getType(), 'received websocket message', wsMessage, context);
->>>>>>> 0e5dbeec
 
         var close = false;
         var messages = this.convertToMessages(wsMessage.data);
@@ -375,11 +238,7 @@
                 if (message.id) {
                     messageIds.push(message.id);
 
-<<<<<<< HEAD
-                    var timeout = _timeouts[message.id];
-=======
                     var timeout = context.timeouts[message.id];
->>>>>>> 0e5dbeec
                     if (timeout) {
                         this.clearTimeout(timeout);
                         delete context.timeouts[message.id];
@@ -398,21 +257,6 @@
 
         // Remove the envelope corresponding to the messages.
         var removed = false;
-<<<<<<< HEAD
-        for (var j = 0; j < messageIds.length; ++j) {
-            var id = messageIds[j];
-            for (var key in _envelopes) {
-                var ids = key.split(',');
-                var index = org.cometd.Utils.inArray(id, ids);
-                if (index >= 0) {
-                    removed = true;
-                    ids.splice(index, 1);
-                    var envelope = _envelopes[key][0];
-                    var metaConnect = _envelopes[key][1];
-                    delete _envelopes[key];
-                    if (ids.length > 0) {
-                        _envelopes[ids.join(',')] = [envelope, metaConnect];
-=======
         var envelopes = context.envelopes;
         for (var j = 0; j < messageIds.length; ++j) {
             var id = messageIds[j];
@@ -430,49 +274,17 @@
                             envelopes[ids.join(',')] = [envelope, metaConnect];
                         }
                         break;
->>>>>>> 0e5dbeec
                     }
                 }
             }
         }
         if (removed) {
-<<<<<<< HEAD
-            this._debug('Transport', this.getType(), 'removed envelope, envelopes', _envelopes);
-=======
             this._debug('Transport', this.getType(), 'removed envelope, envelopes', envelopes);
->>>>>>> 0e5dbeec
         }
 
         this._notifySuccess(_successCallback, messages);
 
         if (close) {
-<<<<<<< HEAD
-            this.webSocketClose(webSocket, 1000, 'Disconnect');
-        }
-    };
-
-    _self.onClose = function(webSocket, event) {
-        this._debug('Transport', this.getType(), 'closed', webSocket, event);
-
-        // Remember if we were able to connect
-        // This close event could be due to server shutdown,
-        // and if it restarts we want to try websocket again.
-        _webSocketSupported = _stickyReconnect && _webSocketConnected;
-
-        var timeouts = _timeouts;
-        _timeouts = {};
-        for (var id in timeouts) {
-            this.clearTimeout(timeouts[id]);
-        }
-
-        var envelopes = _envelopes;
-        _envelopes = {};
-        for (var key in envelopes) {
-            var envelope = envelopes[key][0];
-            var metaConnect = envelopes[key][1];
-            if (metaConnect) {
-                _connected = false;
-=======
             this.webSocketClose(context, 1000, 'Disconnect');
         }
     };
@@ -494,7 +306,6 @@
         for (var id in timeouts) {
             if (timeouts.hasOwnProperty(id)) {
                 this.clearTimeout(timeouts[id]);
->>>>>>> 0e5dbeec
             }
         }
 
@@ -525,43 +336,19 @@
     };
 
     _self.accept = function(version, crossDomain, url) {
-<<<<<<< HEAD
-=======
         this._debug('Transport', this.getType(), 'accept, supported:', _webSocketSupported);
->>>>>>> 0e5dbeec
         // Using !! to return a boolean (and not the WebSocket object).
         return _webSocketSupported && !!org.cometd.WebSocket && _cometd.websocketEnabled !== false;
     };
 
     _self.send = function(envelope, metaConnect) {
         this._debug('Transport', this.getType(), 'sending', envelope, 'metaConnect =', metaConnect);
-<<<<<<< HEAD
-
-        // Store the envelope in any case; if the websocket cannot be opened, we fail it.
-        var messageIds = [];
-        for (var i = 0; i < envelope.messages.length; ++i) {
-            var message = envelope.messages[i];
-            if (message.id) {
-                messageIds.push(message.id);
-            }
-        }
-        _envelopes[messageIds.join(',')] = [envelope, metaConnect];
-        this._debug('Transport', this.getType(), 'stored envelope, envelopes', _envelopes);
-
-        _send.call(this, _webSocket, envelope, metaConnect);
-    };
-
-    _self.webSocketClose = function(webSocket, code, reason) {
-        try {
-            webSocket.close(code, reason);
-=======
         _send.call(this, _context, envelope, metaConnect);
     };
 
     _self.webSocketClose = function(context, code, reason) {
         try {
             context.webSocket.close(code, reason);
->>>>>>> 0e5dbeec
         }
         catch (x) {
             this._debug(x);
@@ -570,20 +357,8 @@
 
     _self.abort = function() {
         _super.abort();
-<<<<<<< HEAD
-        if (_webSocket) {
-            var event = {code: 1000, reason: 'Abort'};
-            this.webSocketClose(_webSocket, event.code, event.reason);
-            // Force immediate failure of pending messages to trigger reconnect.
-            // This is needed because the server may not reply to our close()
-            // and therefore the onclose function is never called.
-            this.onClose(_webSocket, event);
-        }
+        _forceClose.call(this, _context, {code: 1000, reason: 'Abort'});
         this.reset(true);
-=======
-        _forceClose.call(this, _context, {code: 1000, reason: 'Abort'});
-        this.reset();
->>>>>>> 0e5dbeec
     };
 
     return _self;
