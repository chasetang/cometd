/*
 * Copyright (c) 2008-2016 the original author or authors.
 *
 * Licensed under the Apache License, Version 2.0 (the "License");
 * you may not use this file except in compliance with the License.
 * You may obtain a copy of the License at
 *
 *     http://www.apache.org/licenses/LICENSE-2.0
 *
 * Unless required by applicable law or agreed to in writing, software
 * distributed under the License is distributed on an "AS IS" BASIS,
 * WITHOUT WARRANTIES OR CONDITIONS OF ANY KIND, either express or implied.
 * See the License for the specific language governing permissions and
 * limitations under the License.
 */
package org.cometd.javascript.extension;

import org.cometd.bayeux.Channel;
import org.cometd.bayeux.server.BayeuxServer;
import org.cometd.bayeux.server.ServerMessage;
import org.cometd.bayeux.server.ServerSession;
import org.cometd.javascript.AbstractCometDTest;
import org.cometd.javascript.Latch;
import org.junit.Assert;
import org.junit.Before;
import org.junit.Test;

public class CometDReloadExtensionTest extends AbstractCometDTest {
    @Before
    public void initExtension() throws Exception {
        provideReloadExtension();
    }

    @Test
    public void testReloadWithConfiguration() throws Exception {
        defineClass(Latch.class);
        evaluateScript("var readyLatch = new Latch(1);");
        Latch readyLatch = get("readyLatch");
        String attributeName = "reload.test";
        evaluateScript("" +
                "cometd.unregisterExtension('reload');" +
                "cometd.registerExtension('reload', new org.cometd.ReloadExtension({" +
                "    name: '" + attributeName + "'" +
                "}));" +
                "" +
                "cometd.configure({url: '" + cometdURL + "', logLevel: '" + getLogLevel() + "'});" +
                "cometd.addListener('/meta/connect', function(message) {" +
                "   if (message.successful) {" +
                "       readyLatch.countDown();" +
                "   }" +
                "});");
        evaluateScript("cometd.handshake();");
        Assert.assertTrue(readyLatch.await(5000));

        // Wait that the long poll is established before reloading
        Thread.sleep(metaConnectPeriod / 2);

        evaluateScript("cometd.reload();");
        String reloadState = evaluateScript("window.sessionStorage.getItem('" + attributeName + "');");
        Assert.assertNotNull(reloadState);

        evaluateScript("cometd.disconnect(true)");
    }

    @Test
<<<<<<< HEAD
    public void testReloadedHandshakeContainsExtension() throws Exception
    {
        bayeuxServer.addExtension(new BayeuxServer.Extension.Adapter()
        {
            @Override
            public boolean sendMeta(ServerSession to, ServerMessage.Mutable message)
            {
                if (Channel.META_HANDSHAKE.equals(message.getChannel()))
                    message.getExt(true).put("foo", true);
                return true;
            }
        });
=======
    public void testReloadedHandshakeContainsExtension() throws Exception {
        bayeuxServer.addExtension(new AcknowledgedMessagesExtension());
>>>>>>> ed602f7e

        defineClass(Latch.class);
        evaluateScript("var readyLatch = new Latch(1);");
        Latch readyLatch = get("readyLatch");
        evaluateScript("" +
                "cometd.configure({url: '" + cometdURL + "', logLevel: '" + getLogLevel() + "'});" +
                "cometd.addListener('/meta/connect', function(message) " +
                "{ " +
                "   if (message.successful) readyLatch.countDown(); " +
                "});");
        evaluateScript("cometd.handshake();");
        Assert.assertTrue(readyLatch.await(5000));

        // Wait that the long poll is established before reloading
        Thread.sleep(metaConnectPeriod / 2);

        evaluateScript("cometd.reload();");

        // Reload the page
        destroyPage();
        initPage();
        initExtension();

        defineClass(Latch.class);
        evaluateScript("var readyLatch = new Latch(1);");
        readyLatch = get("readyLatch");
        evaluateScript("" +
                "cometd.configure({url: '" + cometdURL + "', logLevel: '" + getLogLevel() + "'});" +
                "var ext = undefined;" +
                "cometd.addListener('/meta/handshake', function(message)" +
                "{" +
                "   if (message.successful)" +
                "      ext = message.ext;" +
                "});" +
                "cometd.addListener('/meta/connect', function(message) " +
                "{ " +
                "   if (message.successful) readyLatch.countDown(); " +
                "});");
        evaluateScript("cometd.handshake();");
        Assert.assertTrue(readyLatch.await(5000));

        evaluateScript("" +
                "window.assert(ext !== undefined, 'ext must be present');" +
                "window.assert(ext.reload === true, 'ext.reload must be true: ' + JSON.stringify(ext));" +
                "window.assert(ext.foo === true, 'ext.foo must be true: ' + JSON.stringify(ext));");

        evaluateScript("cometd.disconnect(true)");
    }

    @Test
    public void testReloadDoesNotExpire() throws Exception {
        defineClass(Latch.class);
        evaluateScript("cometd.configure({url: '" + cometdURL + "', logLevel: '" + getLogLevel() + "'});");
        evaluateScript("var readyLatch = new Latch(1);");
        Latch readyLatch = get("readyLatch");
        evaluateScript("" +
                "cometd.addListener('/meta/connect', function(message) " +
                "{ " +
                "   if (message.successful) readyLatch.countDown(); " +
                "});");
        evaluateScript("cometd.handshake();");
        Assert.assertTrue(readyLatch.await(5000));

        // Get the clientId
        String clientId = evaluateScript("cometd.getClientId();");

        // Wait that the long poll is established before reloading
        Thread.sleep(metaConnectPeriod / 2);

        // Calling reload() results in the state being saved.
        evaluateScript("cometd.reload();");

        // Reload the page
        destroyPage();
        initPage();
        initExtension();

        defineClass(Latch.class);
        evaluateScript("cometd.configure({url: '" + cometdURL + "', logLevel: '" + getLogLevel() + "'});");
        evaluateScript("var readyLatch = new Latch(1);");
        readyLatch = get("readyLatch");
        evaluateScript("var expireLatch = new Latch(1);");
        Latch expireLatch = get("expireLatch");
        evaluateScript("" +
                "cometd.addListener('/meta/connect', function(message) " +
                "{" +
                "   if (message.successful) " +
                "       readyLatch.countDown();" +
                "   else" +
                "       expireLatch.countDown();" +
                "});");
        evaluateScript("cometd.handshake();");
        Assert.assertTrue(readyLatch.await(5000));

        String newClientId = evaluateScript("cometd.getClientId();");
        Assert.assertEquals(clientId, newClientId);

        // Make sure that reloading will not expire the client on the server
        Assert.assertFalse(expireLatch.await(expirationPeriod + metaConnectPeriod));

        evaluateScript("cometd.disconnect(true);");
    }

    @Test
    public void testReloadWithWebSocketTransport() throws Exception {
        testReloadWithTransport(cometdURL, "websocket");
    }

    @Test
    public void testReloadWithLongPollingTransport() throws Exception {
        testReloadWithTransport(cometdURL, "long-polling");
    }

    @Test
    public void testReloadWithCallbackPollingTransport() throws Exception {
        // Make the CometD URL different to simulate the cross domain request
        String url = cometdURL.replace("localhost", "127.0.0.1");
        testReloadWithTransport(url, "callback-polling");
    }

    private void testReloadWithTransport(String url, String transportName) throws Exception {
        defineClass(Latch.class);

        evaluateScript("cometd.configure({url: '" + url + "', logLevel: '" + getLogLevel() + "'});");
        evaluateScript("cometd.unregisterTransports();");
        evaluateScript("cometd.registerTransport('" + transportName + "', originalTransports['" + transportName + "']);");

        evaluateScript("var readyLatch = new Latch(1);");
        Latch readyLatch = get("readyLatch");
        evaluateScript("" +
                "cometd.addListener('/meta/connect', function(message) " +
                "{ " +
                "   if (message.successful) readyLatch.countDown(); " +
                "});");
        evaluateScript("cometd.handshake();");
        Assert.assertTrue(readyLatch.await(5000));

        // Get the clientId
        String clientId = evaluateScript("cometd.getClientId();");

        // Calling reload() results in the state being saved.
        evaluateScript("cometd.reload();");

        // Reload the page
        destroyPage();
        initPage();
        initExtension();

        defineClass(Latch.class);
        evaluateScript("cometd.configure({url: '" + url + "', logLevel: '" + getLogLevel() + "'});");
        // Leave the default transports so that we can test if the previous transport is the one used on reload
        evaluateScript("cometd.registerTransport('" + transportName + "', originalTransports['" + transportName + "']);");

        evaluateScript("var readyLatch = new Latch(1);");
        readyLatch = get("readyLatch");
        evaluateScript("" +
                "cometd.addListener('/meta/connect', function(message) " +
                "{" +
                "   if (message.successful) readyLatch.countDown(); " +
                "});");
        evaluateScript("cometd.handshake();");
        Assert.assertTrue(readyLatch.await(5000));

        String newClientId = evaluateScript("cometd.getClientId();");
        Assert.assertEquals(clientId, newClientId);

        String transportType = evaluateScript("cometd.getTransport().getType();");
        Assert.assertEquals(transportName, transportType);

        evaluateScript("cometd.disconnect();");
        Thread.sleep(1000);

        // Be sure the sessionStorage item has been removed on disconnect.
        Boolean reloadState = evaluateScript("window.sessionStorage.getItem('org.cometd.reload') == null;");
        Assert.assertTrue(reloadState);
    }

    @Test
    public void testReloadAcrossServerRestart() throws Exception {
        defineClass(Latch.class);

        evaluateScript("cometd.configure({url: '" + cometdURL + "', logLevel: '" + getLogLevel() + "'});");

        evaluateScript("var readyLatch = new Latch(1);");
        Latch readyLatch = get("readyLatch");
        evaluateScript("var stopLatch = new Latch(1);");
        Latch stopLatch = get("stopLatch");
        evaluateScript("" +
                "cometd.addListener('/meta/connect', function(message) " +
                "{ " +
                "    if (message.successful) " +
                "        readyLatch.countDown();" +
                "    else" +
                "        stopLatch.countDown();" +
                "});");
        evaluateScript("cometd.handshake();");
        Assert.assertTrue(readyLatch.await(5000));

        // Get the clientId
        String clientId = evaluateScript("cometd.getClientId();");

        // Stop the server
        int port = connector.getLocalPort();
        server.stop();
        Assert.assertTrue(stopLatch.await(5000));

        // Disconnect
        evaluateScript("cometd.disconnect();");

        // Restart the server
        connector.setPort(port);
        server.start();

        // Reload the page
        evaluateScript("cometd.reload();");
        destroyPage();
        initPage();
        initExtension();

        defineClass(Latch.class);

        evaluateScript("cometd.configure({url: '" + cometdURL + "', logLevel: '" + getLogLevel() + "'});");

        evaluateScript("var readyLatch = new Latch(1);");
        readyLatch = get("readyLatch");
        evaluateScript("" +
                "var failures = 0;" +
                "cometd.addListener('/meta/connect', function(message) " +
                "{ " +
                "    if (message.successful) " +
                "        readyLatch.countDown();" +
                "    else" +
                "        ++failures;" +
                "});");
        evaluateScript("cometd.handshake();");
        Assert.assertTrue(readyLatch.await(5000));
        // Must not have failed with a 402::Unknown Client error
        Assert.assertEquals(0, ((Number)get("failures")).intValue());

        disconnect();
    }

    @Test
    public void testReloadWithSubscriptionAndPublish() throws Exception {
        defineClass(Latch.class);
        evaluateApplication();
        Latch latch = get("latch");
        Assert.assertTrue(latch.await(5000));

        // Calling reload() results in the state being saved.
        evaluateScript("cometd.reload();");

        // Reload the page
        destroyPage();
        initPage();
        initExtension();

        defineClass(Latch.class);
        evaluateApplication();
        latch = get("latch");
        Assert.assertTrue(latch.await(5000));

        // Check that handshake was faked
        evaluateScript("window.assert(extHandshake === null, 'extHandshake');");
        evaluateScript("window.assert(rcvHandshake !== null, 'rcvHandshake');");
        // Check that subscription went out
        evaluateScript("window.assert(extSubscribe !== null, 'extSubscribe');");
        evaluateScript("window.assert(rcvSubscribe === null, 'rcvSubscribe');");
        // Check that publish went out
        evaluateScript("window.assert(extPublish !== null, 'extPublish');");

        evaluateScript("cometd.disconnect(true);");
    }

    private void evaluateApplication() throws Exception {
        evaluateScript("" +
                "var latch = new Latch(1);" +
                "cometd.configure({url: '" + cometdURL + "', logLevel: '" + getLogLevel() + "'});" +
                "" +
                "var extHandshake = null;" +
                "var extSubscribe = null;" +
                "var extPublish = null;" +
                "cometd.registerExtension('test', {" +
                "   outgoing: function(message) " +
                "   {" +
                "       if (message.channel === '/meta/handshake')" +
                "           extHandshake = message;" +
                "       else if (message.channel === '/meta/subscribe')" +
                "           extSubscribe = message;" +
                "       else if (!/^\\/meta\\//.test(message.channel))" +
                "           extPublish = message;" +
                "   }" +
                "});" +
                "" +
                "/* Override receive() since it's the method called by the extension to fake responses */" +
                "var rcvHandshake = null;" +
                "var rcvSubscribe = null;" +
                "var _receive = cometd.receive;" +
                "cometd.receive = function(message)" +
                "{" +
                "   cometd._debug('Received message', JSON.stringify(message));" +
                "   _receive(message);" +
                "   if (message.channel === '/meta/handshake')" +
                "       rcvHandshake = message;" +
                "   else if (message.channel === '/meta/subscribe')" +
                "       rcvSubscribe = message;" +
                "};" +
                "" +
                "var _connected = false;" +
                "function _init(message)" +
                "{" +
                "   var wasConnected = _connected;" +
                "   _connected = message.successful;" +
                "   if (!wasConnected && _connected)" +
                "   {" +
                "       cometd.batch(function()" +
                "       {" +
                "           cometd.subscribe('/foo', function(message) { latch.countDown(); });" +
                "           cometd.publish('/foo', {});" +
                "       });" +
                "   }" +
                "}" +
                "" +
                "cometd.addListener('/meta/connect', _init);" +
                "cometd.handshake();");
    }

    @Test
    public void testReloadWithHandshakeCallback() throws Exception {
        defineClass(Latch.class);

        evaluateScript("var readyLatch = new Latch(1);");
        Latch readyLatch = get("readyLatch");

        evaluateScript("cometd.configure({url: '" + cometdURL + "', logLevel: '" + getLogLevel() + "'});");
        evaluateScript("cometd.handshake(function(message)" +
                "{" +
                "    if (message.successful) {" +
                "        readyLatch.countDown();" +
                "    }" +
                "});");
        Assert.assertTrue(readyLatch.await(5000));

        // Wait that the long poll is established before reloading
        Thread.sleep(metaConnectPeriod / 2);

        // Reload the page
        evaluateScript("cometd.reload();");
        destroyPage();
        initPage();
        initExtension();

        defineClass(Latch.class);
        evaluateScript("var readyLatch = new Latch(1);");
        readyLatch = get("readyLatch");

        evaluateScript("cometd.configure({url: '" + cometdURL + "', logLevel: '" + getLogLevel() + "'});");
        evaluateScript("cometd.handshake(function(message)" +
                "{" +
                "    if (message.successful) {" +
                "        readyLatch.countDown();" +
                "    }" +
                "});");
        Assert.assertTrue(readyLatch.await(5000));

        disconnect();
    }
}<|MERGE_RESOLUTION|>--- conflicted
+++ resolved
@@ -63,23 +63,16 @@
     }
 
     @Test
-<<<<<<< HEAD
-    public void testReloadedHandshakeContainsExtension() throws Exception
-    {
-        bayeuxServer.addExtension(new BayeuxServer.Extension.Adapter()
-        {
+    public void testReloadedHandshakeContainsExtension() throws Exception {
+        bayeuxServer.addExtension(new BayeuxServer.Extension.Adapter() {
             @Override
-            public boolean sendMeta(ServerSession to, ServerMessage.Mutable message)
-            {
-                if (Channel.META_HANDSHAKE.equals(message.getChannel()))
+            public boolean sendMeta(ServerSession to, ServerMessage.Mutable message) {
+                if (Channel.META_HANDSHAKE.equals(message.getChannel())) {
                     message.getExt(true).put("foo", true);
+                }
                 return true;
             }
         });
-=======
-    public void testReloadedHandshakeContainsExtension() throws Exception {
-        bayeuxServer.addExtension(new AcknowledgedMessagesExtension());
->>>>>>> ed602f7e
 
         defineClass(Latch.class);
         evaluateScript("var readyLatch = new Latch(1);");
