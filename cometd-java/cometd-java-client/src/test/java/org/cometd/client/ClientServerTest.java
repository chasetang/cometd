--- conflicted
+++ resolved
@@ -30,11 +30,7 @@
 import org.junit.rules.TestWatcher;
 import org.junit.runner.Description;
 
-<<<<<<< HEAD
 public abstract class ClientServerTest
-=======
-public class ClientServerTest
->>>>>>> fa18e499
 {
     @Rule
     public final TestWatcher testName = new TestWatcher()
