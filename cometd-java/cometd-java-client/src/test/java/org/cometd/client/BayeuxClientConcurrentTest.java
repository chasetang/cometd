/*
 * Copyright (c) 2008-2016 the original author or authors.
 *
 * Licensed under the Apache License, Version 2.0 (the "License");
 * you may not use this file except in compliance with the License.
 * You may obtain a copy of the License at
 *
 *     http://www.apache.org/licenses/LICENSE-2.0
 *
 * Unless required by applicable law or agreed to in writing, software
 * distributed under the License is distributed on an "AS IS" BASIS,
 * WITHOUT WARRANTIES OR CONDITIONS OF ANY KIND, either express or implied.
 * See the License for the specific language governing permissions and
 * limitations under the License.
 */
package org.cometd.client;

import java.util.HashMap;
import java.util.List;
import java.util.concurrent.CountDownLatch;
import java.util.concurrent.TimeUnit;
import java.util.concurrent.atomic.AtomicBoolean;
import java.util.concurrent.atomic.AtomicInteger;

import org.cometd.bayeux.Channel;
import org.cometd.bayeux.Message;
import org.cometd.bayeux.client.ClientSessionChannel;
import org.cometd.client.transport.LongPollingTransport;
import org.junit.Assert;
import org.junit.Before;
import org.junit.Test;

<<<<<<< HEAD
public class BayeuxClientConcurrentTest extends ClientServerTest
{
=======
import static org.junit.Assert.assertEquals;
import static org.junit.Assert.assertFalse;
import static org.junit.Assert.assertTrue;

public class BayeuxClientConcurrentTest extends ClientServerTest {
>>>>>>> ed602f7e
    @Before
    public void startServer() throws Exception {
        startServer(null);
    }

    @Test
    public void testHandshakeFailsConcurrentDisconnect() throws Exception {
        final CountDownLatch latch = new CountDownLatch(1);
        BayeuxClient client = new BayeuxClient(cometdURL, new LongPollingTransport(null, httpClient)) {
            @Override
            protected boolean sendHandshake() {
                disconnect();
                super.sendHandshake();
                latch.countDown();
                return false;
            }
        };
        client.handshake();
        Assert.assertTrue(latch.await(5, TimeUnit.SECONDS));

        Assert.assertTrue(client.waitFor(5000, BayeuxClient.State.DISCONNECTED));
    }

    @Test
    public void testConnectFailsConcurrentDisconnect() throws Exception {
        final CountDownLatch latch = new CountDownLatch(1);
        BayeuxClient client = new BayeuxClient(cometdURL, new LongPollingTransport(null, httpClient)) {
            @Override
            protected boolean sendConnect() {
                disconnect();
                super.sendConnect();
                latch.countDown();
                return false;
            }
        };
        client.handshake();
        Assert.assertTrue(latch.await(5, TimeUnit.SECONDS));

        Assert.assertTrue(client.waitFor(5000, BayeuxClient.State.DISCONNECTED));
    }

    @Test
    public void testSubscribeFailsConcurrentDisconnect() throws Exception {
        BayeuxClient client = new BayeuxClient(cometdURL, new LongPollingTransport(null, httpClient)) {
            @Override
            protected void enqueueSend(Message.Mutable message) {
                disconnect();
                Assert.assertTrue(waitFor(5000, State.DISCONNECTED));
                super.enqueueSend(message);
            }
        };
        final CountDownLatch latch = new CountDownLatch(1);
<<<<<<< HEAD
        client.getChannel(Channel.META_SUBSCRIBE).addListener(new ClientSessionChannel.MessageListener()
        {
            public void onMessage(ClientSessionChannel channel, Message message)
            {
                Assert.assertFalse(message.isSuccessful());
=======
        client.getChannel(Channel.META_SUBSCRIBE).addListener(new ClientSessionChannel.MessageListener() {
            public void onMessage(ClientSessionChannel channel, Message message) {
                assertFalse(message.isSuccessful());
>>>>>>> ed602f7e
                latch.countDown();
            }
        });
        client.handshake();
        Assert.assertTrue(client.waitFor(5000, BayeuxClient.State.CONNECTED));

        client.getChannel("/test").subscribe(new ClientSessionChannel.MessageListener() {
            public void onMessage(ClientSessionChannel channel, Message message) {
            }
        });

        Assert.assertTrue(latch.await(5, TimeUnit.SECONDS));
        Assert.assertTrue(client.waitFor(5000, BayeuxClient.State.DISCONNECTED));
    }

    @Test
    public void testPublishFailsConcurrentDisconnect() throws Exception {
        final String channelName = "/test";
        BayeuxClient client = new BayeuxClient(cometdURL, new LongPollingTransport(null, httpClient)) {
            @Override
            protected void enqueueSend(Message.Mutable message) {
                if (channelName.equals(message.getChannel())) {
                    disconnect();
                    Assert.assertTrue(waitFor(5000, State.DISCONNECTED));
                }
                super.enqueueSend(message);
            }
        };
        final CountDownLatch latch = new CountDownLatch(1);
<<<<<<< HEAD
        client.getChannel(Channel.META_SUBSCRIBE).addListener(new ClientSessionChannel.MessageListener()
        {
            public void onMessage(ClientSessionChannel channel, Message message)
            {
                Assert.assertTrue(message.isSuccessful());
=======
        client.getChannel(Channel.META_SUBSCRIBE).addListener(new ClientSessionChannel.MessageListener() {
            public void onMessage(ClientSessionChannel channel, Message message) {
                assertTrue(message.isSuccessful());
>>>>>>> ed602f7e
                latch.countDown();
            }
        });
        final CountDownLatch failLatch = new CountDownLatch(1);
        ClientSessionChannel channel = client.getChannel(channelName);
<<<<<<< HEAD
        channel.addListener(new ClientSessionChannel.MessageListener()
        {
            public void onMessage(ClientSessionChannel channel, Message message)
            {
                Assert.assertFalse(message.isSuccessful());
=======
        channel.addListener(new ClientSessionChannel.MessageListener() {
            public void onMessage(ClientSessionChannel channel, Message message) {
                assertFalse(message.isSuccessful());
>>>>>>> ed602f7e
                failLatch.countDown();
            }
        });
        client.handshake();
        Assert.assertTrue(client.waitFor(5000, BayeuxClient.State.CONNECTED));

        final CountDownLatch publishLatch = new CountDownLatch(1);
        channel.subscribe(new ClientSessionChannel.MessageListener() {
            public void onMessage(ClientSessionChannel channel, Message message) {
                publishLatch.countDown();
            }
        });

        // Wait to be subscribed
        Assert.assertTrue(latch.await(5, TimeUnit.SECONDS));

        // Publish will fail
        channel.publish(new HashMap<>());
        Assert.assertTrue(failLatch.await(5, TimeUnit.SECONDS));
        Assert.assertFalse(publishLatch.await(1, TimeUnit.SECONDS));

        Assert.assertTrue(client.waitFor(5000, BayeuxClient.State.DISCONNECTED));
    }

    @Test
    public void testPublishFailsConcurrentNetworkDown() throws Exception {
        final String channelName = "/test";
        final AtomicInteger connects = new AtomicInteger();
        final BayeuxClient client = new BayeuxClient(cometdURL, new LongPollingTransport(null, httpClient)) {
            @Override
            protected boolean sendConnect() {
                try {
                    if (connects.incrementAndGet() == 2) {
                        server.stop();
                    }
                    return super.sendConnect();
                } catch (Exception x) {
                    return false;
                }
            }
        };
        final CountDownLatch publishLatch = new CountDownLatch(1);
        ClientSessionChannel channel = client.getChannel(channelName);
        channel.addListener(new ClientSessionChannel.MessageListener() {
            public void onMessage(ClientSessionChannel channel, Message message) {
                if (!message.isSuccessful()) {
                    publishLatch.countDown();
                }
            }
        });
        client.handshake();

        Assert.assertTrue(client.waitFor(5000, BayeuxClient.State.UNCONNECTED));

        channel.publish(new HashMap<>());
        Assert.assertTrue(publishLatch.await(5, TimeUnit.SECONDS));

        disconnectBayeuxClient(client);
    }

    @Test
    public void testHandshakeListenersAreNotifiedBeforeConnectListeners() throws Exception {
        final BayeuxClient client = new BayeuxClient(cometdURL, new LongPollingTransport(null, httpClient));
        final int sleep = 1000;
        final AtomicBoolean handshaken = new AtomicBoolean();
        client.getChannel(Channel.META_HANDSHAKE).addListener(new ClientSessionChannel.MessageListener() {
            public void onMessage(ClientSessionChannel channel, Message message) {
                try {
                    Thread.sleep(sleep);
                    handshaken.set(true);
                } catch (InterruptedException x) {
                    // Ignored
                }
            }
        });
        final CountDownLatch connectLatch = new CountDownLatch(1);
        client.getChannel(Channel.META_CONNECT).addListener(new ClientSessionChannel.MessageListener() {
            public void onMessage(ClientSessionChannel channel, Message message) {
                if (handshaken.get()) {
                    connectLatch.countDown();
                }
            }
        });
        client.handshake();

        Assert.assertTrue(connectLatch.await(2 * sleep, TimeUnit.MILLISECONDS));

        disconnectBayeuxClient(client);
    }

    @Test
<<<<<<< HEAD
    public void testConcurrentHandshakeAndBatch() throws Exception
    {
        final String channelName = "/foobar";
=======
    public void testConcurrentHandshakeAndBatch() throws Exception {
>>>>>>> ed602f7e
        final CountDownLatch sendLatch = new CountDownLatch(1);
        final BayeuxClient client = new BayeuxClient(cometdURL, new LongPollingTransport(null, httpClient)) {
            @Override
<<<<<<< HEAD
            protected boolean sendMessages(List<Message.Mutable> messages)
            {
                for (Message message : messages)
                {
                    if (message.getChannel().equals(channelName))
                        sendLatch.countDown();
                }
=======
            protected boolean sendMessages(List<Message.Mutable> messages) {
                sendLatch.countDown();
>>>>>>> ed602f7e
                return super.sendMessages(messages);
            }
        };

        final CountDownLatch handshakeLatch = new CountDownLatch(1);
        client.getChannel(Channel.META_HANDSHAKE).addListener(new ClientSessionChannel.MessageListener() {
            public void onMessage(ClientSessionChannel channel, Message message) {
                try {
                    handshakeLatch.await();
                } catch (InterruptedException x) {
                    // Ignored
                }
            }
        });

        client.handshake();

        final CountDownLatch messageLatch = new CountDownLatch(1);
<<<<<<< HEAD
        client.batch(new Runnable()
        {
            public void run()
            {
                ClientSessionChannel channel = client.getChannel(channelName);
                channel.subscribe(new ClientSessionChannel.MessageListener()
                {
                    public void onMessage(ClientSessionChannel channel, Message message)
                    {
=======
        client.batch(new Runnable() {
            public void run() {
                ClientSessionChannel channel = client.getChannel("/foobar");
                channel.subscribe(new ClientSessionChannel.MessageListener() {
                    public void onMessage(ClientSessionChannel channel, Message message) {
>>>>>>> ed602f7e
                        messageLatch.countDown();
                    }
                });

                // Allow handshake to complete so that sendBatch() is triggered
                handshakeLatch.countDown();

                try {
                    // Be sure messages are not sent (we're still batching)
<<<<<<< HEAD
                    Assert.assertFalse(sendLatch.await(1, TimeUnit.SECONDS));
                }
                catch (InterruptedException x)
                {
=======
                    assertFalse(sendLatch.await(1, TimeUnit.SECONDS));
                } catch (InterruptedException x) {
>>>>>>> ed602f7e
                    // Ignored
                }

                channel.publish("DATA");
            }
        });

        Assert.assertTrue(sendLatch.await(5, TimeUnit.SECONDS));
        Assert.assertTrue(messageLatch.await(5, TimeUnit.SECONDS));

        disconnectBayeuxClient(client);
    }
}<|MERGE_RESOLUTION|>--- conflicted
+++ resolved
@@ -30,16 +30,7 @@
 import org.junit.Before;
 import org.junit.Test;
 
-<<<<<<< HEAD
-public class BayeuxClientConcurrentTest extends ClientServerTest
-{
-=======
-import static org.junit.Assert.assertEquals;
-import static org.junit.Assert.assertFalse;
-import static org.junit.Assert.assertTrue;
-
 public class BayeuxClientConcurrentTest extends ClientServerTest {
->>>>>>> ed602f7e
     @Before
     public void startServer() throws Exception {
         startServer(null);
@@ -92,17 +83,9 @@
             }
         };
         final CountDownLatch latch = new CountDownLatch(1);
-<<<<<<< HEAD
-        client.getChannel(Channel.META_SUBSCRIBE).addListener(new ClientSessionChannel.MessageListener()
-        {
-            public void onMessage(ClientSessionChannel channel, Message message)
-            {
+        client.getChannel(Channel.META_SUBSCRIBE).addListener(new ClientSessionChannel.MessageListener() {
+            public void onMessage(ClientSessionChannel channel, Message message) {
                 Assert.assertFalse(message.isSuccessful());
-=======
-        client.getChannel(Channel.META_SUBSCRIBE).addListener(new ClientSessionChannel.MessageListener() {
-            public void onMessage(ClientSessionChannel channel, Message message) {
-                assertFalse(message.isSuccessful());
->>>>>>> ed602f7e
                 latch.countDown();
             }
         });
@@ -132,33 +115,17 @@
             }
         };
         final CountDownLatch latch = new CountDownLatch(1);
-<<<<<<< HEAD
-        client.getChannel(Channel.META_SUBSCRIBE).addListener(new ClientSessionChannel.MessageListener()
-        {
-            public void onMessage(ClientSessionChannel channel, Message message)
-            {
+        client.getChannel(Channel.META_SUBSCRIBE).addListener(new ClientSessionChannel.MessageListener() {
+            public void onMessage(ClientSessionChannel channel, Message message) {
                 Assert.assertTrue(message.isSuccessful());
-=======
-        client.getChannel(Channel.META_SUBSCRIBE).addListener(new ClientSessionChannel.MessageListener() {
-            public void onMessage(ClientSessionChannel channel, Message message) {
-                assertTrue(message.isSuccessful());
->>>>>>> ed602f7e
                 latch.countDown();
             }
         });
         final CountDownLatch failLatch = new CountDownLatch(1);
         ClientSessionChannel channel = client.getChannel(channelName);
-<<<<<<< HEAD
-        channel.addListener(new ClientSessionChannel.MessageListener()
-        {
-            public void onMessage(ClientSessionChannel channel, Message message)
-            {
+        channel.addListener(new ClientSessionChannel.MessageListener() {
+            public void onMessage(ClientSessionChannel channel, Message message) {
                 Assert.assertFalse(message.isSuccessful());
-=======
-        channel.addListener(new ClientSessionChannel.MessageListener() {
-            public void onMessage(ClientSessionChannel channel, Message message) {
-                assertFalse(message.isSuccessful());
->>>>>>> ed602f7e
                 failLatch.countDown();
             }
         });
@@ -250,28 +217,17 @@
     }
 
     @Test
-<<<<<<< HEAD
-    public void testConcurrentHandshakeAndBatch() throws Exception
-    {
+    public void testConcurrentHandshakeAndBatch() throws Exception {
         final String channelName = "/foobar";
-=======
-    public void testConcurrentHandshakeAndBatch() throws Exception {
->>>>>>> ed602f7e
         final CountDownLatch sendLatch = new CountDownLatch(1);
         final BayeuxClient client = new BayeuxClient(cometdURL, new LongPollingTransport(null, httpClient)) {
             @Override
-<<<<<<< HEAD
-            protected boolean sendMessages(List<Message.Mutable> messages)
-            {
-                for (Message message : messages)
-                {
-                    if (message.getChannel().equals(channelName))
+            protected boolean sendMessages(List<Message.Mutable> messages) {
+                for (Message message : messages) {
+                    if (message.getChannel().equals(channelName)) {
                         sendLatch.countDown();
-                }
-=======
-            protected boolean sendMessages(List<Message.Mutable> messages) {
-                sendLatch.countDown();
->>>>>>> ed602f7e
+                    }
+                }
                 return super.sendMessages(messages);
             }
         };
@@ -290,23 +246,11 @@
         client.handshake();
 
         final CountDownLatch messageLatch = new CountDownLatch(1);
-<<<<<<< HEAD
-        client.batch(new Runnable()
-        {
-            public void run()
-            {
-                ClientSessionChannel channel = client.getChannel(channelName);
-                channel.subscribe(new ClientSessionChannel.MessageListener()
-                {
-                    public void onMessage(ClientSessionChannel channel, Message message)
-                    {
-=======
         client.batch(new Runnable() {
             public void run() {
-                ClientSessionChannel channel = client.getChannel("/foobar");
+                ClientSessionChannel channel = client.getChannel(channelName);
                 channel.subscribe(new ClientSessionChannel.MessageListener() {
                     public void onMessage(ClientSessionChannel channel, Message message) {
->>>>>>> ed602f7e
                         messageLatch.countDown();
                     }
                 });
@@ -316,15 +260,8 @@
 
                 try {
                     // Be sure messages are not sent (we're still batching)
-<<<<<<< HEAD
                     Assert.assertFalse(sendLatch.await(1, TimeUnit.SECONDS));
-                }
-                catch (InterruptedException x)
-                {
-=======
-                    assertFalse(sendLatch.await(1, TimeUnit.SECONDS));
                 } catch (InterruptedException x) {
->>>>>>> ed602f7e
                     // Ignored
                 }
 
