--- conflicted
+++ resolved
@@ -16,6 +16,8 @@
 
 package org.cometd.client.ext;
 
+import java.io.EOFException;
+import java.net.ConnectException;
 import java.util.concurrent.BlockingQueue;
 import java.util.concurrent.CountDownLatch;
 import java.util.concurrent.TimeUnit;
@@ -26,6 +28,7 @@
 import org.cometd.bayeux.server.ServerChannel;
 import org.cometd.client.BayeuxClient;
 import org.cometd.client.ClientServerTest;
+import org.cometd.client.transport.LongPollingTransport;
 import org.cometd.server.ext.AcknowledgedMessagesExtension;
 import org.eclipse.jetty.util.BlockingArrayQueue;
 import org.junit.Assert;
@@ -43,20 +46,7 @@
     @Test
     public void testAck() throws Exception
     {
-<<<<<<< HEAD
-        LongPollingTransport transport = new LongPollingTransport(null, httpClient);
-        final BayeuxClient client = new BayeuxClient(cometdURL, transport)
-        {
-            @Override
-            public void onFailure(Throwable x, Message[] messages)
-            {
-                if (!(x instanceof EOFException || x instanceof ConnectException))
-                    super.onFailure(x, messages);
-            }
-        };
-=======
         final BayeuxClient client = newBayeuxClient();
->>>>>>> 06b1d427
 
         bayeux.addExtension(new AcknowledgedMessagesExtension());
         client.addExtension(new AckExtension());
