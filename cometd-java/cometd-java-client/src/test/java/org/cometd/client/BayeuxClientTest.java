/*
 * Copyright (c) 2008-2016 the original author or authors.
 *
 * Licensed under the Apache License, Version 2.0 (the "License");
 * you may not use this file except in compliance with the License.
 * You may obtain a copy of the License at
 *
 *     http://www.apache.org/licenses/LICENSE-2.0
 *
 * Unless required by applicable law or agreed to in writing, software
 * distributed under the License is distributed on an "AS IS" BASIS,
 * WITHOUT WARRANTIES OR CONDITIONS OF ANY KIND, either express or implied.
 * See the License for the specific language governing permissions and
 * limitations under the License.
 */
package org.cometd.client;

import java.io.IOException;
import java.net.ConnectException;
import java.net.Socket;
import java.util.Arrays;
import java.util.EnumSet;
import java.util.HashMap;
import java.util.List;
import java.util.Map;
import java.util.concurrent.CountDownLatch;
import java.util.concurrent.TimeUnit;
import java.util.concurrent.atomic.AtomicBoolean;
import java.util.concurrent.atomic.AtomicInteger;
import java.util.concurrent.atomic.AtomicReference;

import javax.servlet.DispatcherType;
import javax.servlet.Filter;
import javax.servlet.FilterChain;
import javax.servlet.FilterConfig;
import javax.servlet.ServletException;
import javax.servlet.ServletRequest;
import javax.servlet.ServletResponse;
import javax.servlet.http.HttpServletResponse;

import org.cometd.bayeux.Channel;
import org.cometd.bayeux.ChannelId;
import org.cometd.bayeux.MarkedReference;
import org.cometd.bayeux.Message;
import org.cometd.bayeux.client.ClientSessionChannel;
import org.cometd.bayeux.server.BayeuxServer;
import org.cometd.bayeux.server.ServerChannel;
import org.cometd.bayeux.server.ServerMessage;
import org.cometd.bayeux.server.ServerMessage.Mutable;
import org.cometd.bayeux.server.ServerSession;
import org.cometd.client.BayeuxClient.State;
import org.cometd.client.transport.LongPollingTransport;
import org.cometd.common.HashMapMessage;
import org.cometd.common.TransportException;
import org.cometd.server.BayeuxServerImpl;
import org.cometd.server.DefaultSecurityPolicy;
import org.eclipse.jetty.client.api.Request;
import org.eclipse.jetty.http.HttpHeader;
import org.eclipse.jetty.http.HttpMethod;
import org.eclipse.jetty.servlet.FilterHolder;
import org.eclipse.jetty.util.BlockingArrayQueue;
import org.junit.Assert;
import org.junit.Before;
import org.junit.Test;

public class BayeuxClientTest extends ClientServerTest
{
    @Before
    public void setUp() throws Exception
    {
        startServer(null);
    }

    @Test
    public void testHandshakeFailsBeforeSend() throws Exception
    {
        LongPollingTransport transport = new LongPollingTransport(null, httpClient)
        {
            @Override
            protected void customize(Request request)
            {
                request.listener(new Request.Listener.Adapter()
                {
                    @Override
                    public void onBegin(Request request)
                    {
                        // Remove the host header so the request will fail
                        request.header(HttpHeader.HOST, null);
                    }
                });
            }
        };
        final AtomicReference<CountDownLatch> latch = new AtomicReference<>(new CountDownLatch(1));
        BayeuxClient client = new BayeuxClient(cometdURL, transport);
        client.getChannel(Channel.META_HANDSHAKE).addListener(new ClientSessionChannel.MessageListener()
        {
            public void onMessage(ClientSessionChannel channel, Message message)
            {
                Assert.assertFalse(message.isSuccessful());
                latch.get().countDown();
            }
        });
        client.handshake();
        Assert.assertTrue(latch.get().await(5, TimeUnit.SECONDS));

        // Be sure it backoffs and retries
        latch.set(new CountDownLatch(1));
        Assert.assertTrue(latch.get().await(client.getBackoffIncrement() * 2, TimeUnit.MILLISECONDS));

        Assert.assertTrue(client.disconnect(1000));

        // Be sure it does not retry
        latch.set(new CountDownLatch(1));
        Assert.assertFalse(latch.get().await(client.getBackoffIncrement() * 3, TimeUnit.MILLISECONDS));
    }

    @Test
    public void testHandshakeFailsBadTransport() throws Exception
    {
        LongPollingTransport transport = new LongPollingTransport(null, httpClient)
        {
            @Override
            protected void customize(Request request)
            {
                // Modify the request so that the server chokes it
                request.method(HttpMethod.PUT);
            }
        };
        final AtomicReference<CountDownLatch> latch = new AtomicReference<>(new CountDownLatch(1));
        BayeuxClient client = new BayeuxClient(cometdURL, transport);
        client.getChannel(Channel.META_HANDSHAKE).addListener(new ClientSessionChannel.MessageListener()
        {
            public void onMessage(ClientSessionChannel channel, Message message)
            {
                Assert.assertFalse(message.isSuccessful());
                latch.get().countDown();
            }
        });
        client.handshake();
        Assert.assertTrue(latch.get().await(5, TimeUnit.SECONDS));

        // Be sure it backoffs and retries
        latch.set(new CountDownLatch(1));
        Assert.assertTrue(latch.get().await(client.getBackoffIncrement() * 2, TimeUnit.MILLISECONDS));

        Assert.assertTrue(client.disconnect(1000));

        // Be sure it does not retry
        latch.set(new CountDownLatch(1));
        Assert.assertFalse(latch.get().await(client.getBackoffIncrement() * 3, TimeUnit.MILLISECONDS));
    }

    @Test
    public void testHandshakeDenied() throws Exception
    {
        BayeuxClient client = newBayeuxClient();
        bayeux.setSecurityPolicy(new DefaultSecurityPolicy()
        {
            @Override
            public boolean canHandshake(BayeuxServer server, ServerSession session, ServerMessage message)
            {
                return false;
            }
        });
        final AtomicReference<CountDownLatch> latch = new AtomicReference<>(new CountDownLatch(1));
        client.getChannel(Channel.META_HANDSHAKE).addListener(new ClientSessionChannel.MessageListener()
        {
            public void onMessage(ClientSessionChannel channel, Message message)
            {
                Assert.assertFalse(message.isSuccessful());
                latch.get().countDown();
            }
        });
        client.handshake();
        Assert.assertTrue(latch.get().await(5, TimeUnit.SECONDS));

        // Be sure it does not retry
        latch.set(new CountDownLatch(1));
        Assert.assertFalse(latch.get().await(client.getBackoffIncrement() * 2, TimeUnit.MILLISECONDS));

        Assert.assertEquals(BayeuxClient.State.DISCONNECTED, client.getState());
        disconnectBayeuxClient(client);
    }

    @Test
    public void testHandshakeFailsNoTransports() throws Exception
    {
        final AtomicReference<Message> handshake = new AtomicReference<>();
        final CountDownLatch handshakeLatch = new CountDownLatch(1);
        final CountDownLatch connectLatch = new CountDownLatch(1);

        final BayeuxClient client = new BayeuxClient(cometdURL, new LongPollingTransport(null, httpClient))
        {
            @Override
            protected void processHandshake(Message.Mutable message)
            {
                // Force no transports
                message.put(Message.SUPPORTED_CONNECTION_TYPES_FIELD, new Object[0]);
                super.processHandshake(message);
            }

            @Override
            protected boolean sendConnect()
            {
                boolean result = super.sendConnect();
                connectLatch.countDown();
                return result;
            }
        };
        client.getChannel(Channel.META_HANDSHAKE).addListener(new ClientSessionChannel.MessageListener()
        {
            public void onMessage(ClientSessionChannel channel, Message message)
            {
                handshake.set(message);
                handshakeLatch.countDown();
            }
        });
        client.handshake();
        Assert.assertTrue(handshakeLatch.await(5, TimeUnit.SECONDS));

        Assert.assertFalse(handshake.get().isSuccessful());
        Assert.assertTrue(handshake.get().containsKey(Message.ERROR_FIELD));
        Assert.assertTrue(client.waitFor(5000, State.DISCONNECTED));

        // Be sure the connect is not tried
        Assert.assertFalse(connectLatch.await(1, TimeUnit.SECONDS));
    }

    @Test
    public void testHandshakeRetries() throws Exception
    {
        context.stop();
        TestFilter filter = new TestFilter();
        context.addFilter(new FilterHolder(filter), "/*", EnumSet.of(DispatcherType.REQUEST));
        context.start();

        final BlockingArrayQueue<Message> queue = new BlockingArrayQueue<>(100, 100);
        final AtomicBoolean connected = new AtomicBoolean(false);
        BayeuxClient client = new BayeuxClient(cometdURL, new LongPollingTransport(null, httpClient))
        {
            @Override
            public void onFailure(Throwable failure, List<? extends Message> messages)
            {
                Message.Mutable problem = newMessage();
                problem.setId(newMessageId());
                problem.setSuccessful(false);
                problem.put("exception", failure);
                queue.offer(problem);
            }
        };

        client.getChannel(Channel.META_CONNECT).addListener(new ClientSessionChannel.MessageListener()
        {
            public void onMessage(ClientSessionChannel channel, Message message)
            {
                connected.set(message.isSuccessful());
                if (message.isSuccessful())
                    queue.offer(message);
            }
        });

        client.getChannel(Channel.META_HANDSHAKE).addListener(new ClientSessionChannel.MessageListener()
        {
            public void onMessage(ClientSessionChannel channel, Message message)
            {
                connected.set(false);
                if (message.isSuccessful())
                    queue.offer(message);
            }
        });

        client.getChannel("/**").addListener(new ClientSessionChannel.MessageListener()
        {
            public void onMessage(ClientSessionChannel session, Message message)
            {
                if (!message.isMeta() && !message.isPublishReply() || Channel.META_SUBSCRIBE.equals(message.getChannel()) || Channel.META_DISCONNECT.equals(message.getChannel()))
                {
                    queue.offer(message);
                }
            }
        });

        long backoffIncrement = 1000L;
        client.setOption(BayeuxClient.BACKOFF_INCREMENT_OPTION, backoffIncrement);
        filter.code = 503;
        client.handshake();

        Message message = queue.poll(backoffIncrement, TimeUnit.MILLISECONDS);
        Assert.assertFalse(message.isSuccessful());
        Object exception = message.get("exception");
        Assert.assertTrue(exception instanceof TransportException);

        message = queue.poll(2000 + 2 * backoffIncrement, TimeUnit.MILLISECONDS);
        Assert.assertFalse(message.isSuccessful());
        exception = message.get("exception");
        Assert.assertTrue(exception instanceof TransportException);

        message = queue.poll(2000 + 3 * backoffIncrement, TimeUnit.MILLISECONDS);
        Assert.assertFalse(message.isSuccessful());
        exception = message.get("exception");
        Assert.assertTrue(exception instanceof TransportException);

        filter.code = 0;

        message = queue.poll(2000 + 4 * backoffIncrement, TimeUnit.MILLISECONDS);
        Assert.assertTrue(message.isSuccessful());
        Assert.assertEquals(Channel.META_HANDSHAKE, message.getChannel());

        disconnectBayeuxClient(client);
    }

    @Test
    public void testConnectRetries() throws Exception
    {
        final AtomicInteger connects = new AtomicInteger();
        final CountDownLatch attempts = new CountDownLatch(4);
        final BayeuxClient client = new BayeuxClient(cometdURL, new LongPollingTransport(null, httpClient))
        {
            @Override
            protected boolean scheduleConnect(long interval, long backOff)
            {
                int count = connects.get();
                if (count > 0)
                {
                    Assert.assertEquals((count - 1) * getBackoffIncrement(), backOff);
                    attempts.countDown();
                }
                return super.scheduleConnect(interval, backOff);
            }

            @Override
            protected boolean sendConnect()
            {
                if (connects.incrementAndGet() < 2)
                    return super.sendConnect();

                Message.Mutable connect = newMessage();
                connect.setId(newMessageId());
                connect.setChannel(Channel.META_CONNECT);
                connect.setSuccessful(false);
                processConnect(connect);
                return false;
            }
        };
        final AtomicReference<CountDownLatch> connectLatch = new AtomicReference<>(new CountDownLatch(1));
        client.getChannel(Channel.META_CONNECT).addListener(new ClientSessionChannel.MessageListener()
        {
            public void onMessage(ClientSessionChannel channel, Message message)
            {
                if (!message.isSuccessful())
                    connectLatch.get().countDown();
            }
        });
        client.handshake();
        Assert.assertTrue(connectLatch.get().await(5, TimeUnit.SECONDS));

        // It should backoff and retry
        // Wait for 2 attempts, which will happen at +1s and +3s (doubled for safety)
        Assert.assertTrue(attempts.await(client.getBackoffIncrement() * 8, TimeUnit.MILLISECONDS));

        disconnectBayeuxClient(client);
    }

    @Test
    public void testPublish() throws Exception
    {
        final BlockingArrayQueue<String> results = new BlockingArrayQueue<>();

        String channelName = "/chat/msg";
        MarkedReference<ServerChannel> channel = bayeux.createChannelIfAbsent(channelName);
        channel.getReference().addListener(new ServerChannel.MessageListener()
        {
            public boolean onMessage(ServerSession from, ServerChannel channel, Mutable message)
            {
                results.add(from.getId());
                results.add(channel.getId());
                results.add(String.valueOf(message.getData()));
                return true;
            }
        });

        BayeuxClient client = newBayeuxClient();
        client.handshake();
        Assert.assertTrue(client.waitFor(5000, State.CONNECTED));

        String data = "Hello World";
        client.getChannel(channelName).publish(data);

        String id = results.poll(10, TimeUnit.SECONDS);
        Assert.assertEquals(client.getId(), id);
        Assert.assertEquals(channelName, results.poll(10, TimeUnit.SECONDS));
        Assert.assertEquals(data, results.poll(10, TimeUnit.SECONDS));

        disconnectBayeuxClient(client);
    }

    @Test
    public void testWaitFor() throws Exception
    {
        final BlockingArrayQueue<String> results = new BlockingArrayQueue<>();

        String channelName = "/chat/msg";
        MarkedReference<ServerChannel> channel = bayeux.createChannelIfAbsent(channelName);
        channel.getReference().addListener(new ServerChannel.MessageListener()
        {
            public boolean onMessage(ServerSession from, ServerChannel channel, Mutable message)
            {
                results.add(from.getId());
                results.add(channel.getId());
                results.add(String.valueOf(message.getData()));
                return true;
            }
        });

        BayeuxClient client = newBayeuxClient();
        long wait = 1000L;
        long start = System.nanoTime();
        client.handshake(wait);
        long stop = System.nanoTime();
        Assert.assertTrue(TimeUnit.NANOSECONDS.toMillis(stop - start) < wait);
        Assert.assertNotNull(client.getId());
        String data = "Hello World";
        client.getChannel(channelName).publish(data);

        Assert.assertEquals(client.getId(), results.poll(1, TimeUnit.SECONDS));
        Assert.assertEquals(channelName, results.poll(1, TimeUnit.SECONDS));
        Assert.assertEquals(data, results.poll(1, TimeUnit.SECONDS));

        disconnectBayeuxClient(client);
    }

    @Test
    public void testWaitForImpliedState() throws Exception
    {
        final BayeuxClient client = newBayeuxClient();
        final CountDownLatch latch = new CountDownLatch(1);
        client.getChannel(Channel.META_HANDSHAKE).addListener(new ClientSessionChannel.MessageListener()
        {
            public void onMessage(ClientSessionChannel channel, Message message)
            {
                if (message.isSuccessful() && client.isHandshook())
                    latch.countDown();
            }
        });

        client.handshake();
        Assert.assertTrue(latch.await(5, TimeUnit.SECONDS));
        Assert.assertTrue(client.waitFor(5000, State.HANDSHAKING));

        disconnectBayeuxClient(client);
    }

    @Test
    public void testURLWithImplicitPort() throws Exception
    {
        final AtomicBoolean listening = new AtomicBoolean();
        try
        {
            Socket socket = new Socket("localhost", 80);
            socket.close();
            listening.set(true);
        }
        catch (ConnectException x)
        {
            listening.set(false);
        }

        final CountDownLatch latch = new CountDownLatch(1);
        BayeuxClient client = new BayeuxClient("http://localhost/cometd", new LongPollingTransport(null, httpClient));
        client.getChannel(Channel.META_HANDSHAKE).addListener(new ClientSessionChannel.MessageListener()
        {
            public void onMessage(ClientSessionChannel channel, Message message)
            {
                Assert.assertFalse(message.isSuccessful());

                // If port 80 is listening, it's probably some other HTTP server
                // and a bayeux request will result in a 404, which is converted
                // to a TransportException; if not listening, it will be a ConnectException
                @SuppressWarnings("unchecked")
                Map<String, Object> failure = (Map<String, Object>)message.get("failure");
                Assert.assertNotNull(failure);
                Object exception = failure.get("exception");
                if (listening.get())
                    Assert.assertTrue(exception instanceof TransportException);
                else
                    Assert.assertTrue(exception instanceof ConnectException);
                latch.countDown();
            }
        });
        client.handshake();
        Assert.assertTrue(latch.await(5000, TimeUnit.MILLISECONDS));

        disconnectBayeuxClient(client);
    }

    @Test
    public void testAbortNotifiesListeners() throws Exception
    {
        BayeuxClient client = newBayeuxClient();

        final CountDownLatch connectLatch = new CountDownLatch(2);
        client.getChannel(Channel.META_CONNECT).addListener(new ClientSessionChannel.MessageListener()
        {
            public void onMessage(ClientSessionChannel channel, Message message)
            {
                if (connectLatch.getCount() > 1 && message.isSuccessful() ||
                        connectLatch.getCount() == 1 && !message.isSuccessful())
                connectLatch.countDown();
            }
        });

        client.handshake();
        Assert.assertTrue(client.waitFor(5000, State.CONNECTED));

        // Wait for connect
        Thread.sleep(1000);

        client.abort();

        Assert.assertTrue(connectLatch.await(5, TimeUnit.SECONDS));
    }

    @Test
    public void testAbortThenRestart() throws Exception
    {
        final AtomicReference<CountDownLatch> connectLatch = new AtomicReference<>(new CountDownLatch(2));
        BayeuxClient client = new BayeuxClient(cometdURL, new LongPollingTransport(null, httpClient))
        {
            @Override
            public void onSending(List<? extends Message> messages)
            {
                // Need to be sure that the second connect is sent otherwise
                // the abort and rehandshake may happen before the second
                // connect and the test will fail.
                super.onSending(messages);
                if (messages.size() == 1 && Channel.META_CONNECT.equals(messages.get(0).getChannel()))
                    connectLatch.get().countDown();
            }
        };
        client.handshake();

        // Wait for connect
        Assert.assertTrue(connectLatch.get().await(5, TimeUnit.SECONDS));

        client.abort();
        Assert.assertFalse(client.isConnected());

        // Restart
        connectLatch.set(new CountDownLatch(2));
        client.handshake();
        Assert.assertTrue(connectLatch.get().await(5, TimeUnit.SECONDS));
        Assert.assertTrue(client.isConnected());

        disconnectBayeuxClient(client);
    }

    @Test
    public void testAbortBeforePublishThenRestart() throws Exception
    {
        final String channelName = "/service/test";
        final AtomicReference<CountDownLatch> connectLatch = new AtomicReference<>(new CountDownLatch(1));
        final CountDownLatch publishLatch = new CountDownLatch(1);
        final CountDownLatch failureLatch = new CountDownLatch(1);
        BayeuxClient client = new BayeuxClient(cometdURL, new LongPollingTransport(null, httpClient))
        {
            @Override
            protected AbstractSessionChannel newChannel(ChannelId channelId)
            {
                return new BayeuxClientChannel(channelId)
                {
                    @Override
                    public void publish(Object data)
                    {
                        abort();
                        super.publish(data);
                    }
                };
            }

            @Override
            protected boolean sendMessages(List<Message.Mutable> messages)
            {
                boolean result = super.sendMessages(messages);
                if (result && !messages.get(0).getChannelId().isMeta())
                    publishLatch.countDown();
                return result;
            }
        };
        client.getChannel(Channel.META_CONNECT).addListener(new ClientSessionChannel.MessageListener()
        {
            public void onMessage(ClientSessionChannel channel, Message message)
            {
                if (message.isSuccessful())
                    connectLatch.get().countDown();
            }
        });
        client.getChannel(channelName).addListener(new ClientSessionChannel.MessageListener()
        {
            public void onMessage(ClientSessionChannel channel, Message message)
            {
                if (!message.isSuccessful())
                    failureLatch.countDown();
            }
        });
        client.handshake();

        // Wait for connect
        Assert.assertTrue(connectLatch.get().await(5, TimeUnit.SECONDS));

        client.getChannel(channelName).publish(new HashMap<String, Object>());
        Assert.assertTrue(failureLatch.await(5, TimeUnit.SECONDS));

        // Publish must not be sent
        Assert.assertFalse(publishLatch.await(1, TimeUnit.SECONDS));
        Assert.assertFalse(client.isConnected());

        connectLatch.set(new CountDownLatch(1));
        client.handshake();
        Assert.assertTrue(connectLatch.get().await(5, TimeUnit.SECONDS));
        // Check that publish has not been queued and is not sent on restart
        Assert.assertFalse(publishLatch.await(1, TimeUnit.SECONDS));

        disconnectBayeuxClient(client);
    }

    @Test
    public void testAbortAfterPublishThenRestart() throws Exception
    {
        final String channelName = "/test";
        final AtomicBoolean abort = new AtomicBoolean(false);
        final AtomicReference<CountDownLatch> connectLatch = new AtomicReference<>(new CountDownLatch(1));
        final AtomicReference<CountDownLatch> publishLatch = new AtomicReference<>(new CountDownLatch(1));
        BayeuxClient client = new BayeuxClient(cometdURL, new LongPollingTransport(null, httpClient))
        {
            @Override
            protected boolean sendMessages(List<Message.Mutable> messages)
            {
<<<<<<< HEAD
                if (messages.get(0).getChannelId().isMeta())
=======
                if (!messages.get(0).getChannelId().isMeta())
>>>>>>> f1094ef9
                {
                    abort();
                    publishLatch.get().countDown();
                }
                return super.sendMessages(messages);
            }
        };
        client.getChannel(Channel.META_CONNECT).addListener(new ClientSessionChannel.MessageListener()
        {
            public void onMessage(ClientSessionChannel channel, Message message)
            {
                if (message.isSuccessful())
                    connectLatch.get().countDown();
            }
        });
        client.handshake();

        // Wait for connect
        Assert.assertTrue(connectLatch.get().await(5, TimeUnit.SECONDS));

        ClientSessionChannel channel = client.getChannel(channelName);
        final AtomicReference<CountDownLatch> messageLatch = new AtomicReference<>(new CountDownLatch(1));
        channel.subscribe(new ClientSessionChannel.MessageListener()
        {
            public void onMessage(ClientSessionChannel channel, Message message)
            {
                messageLatch.get().countDown();
            }
        });

        abort.set(true);
        channel.publish(new HashMap<String, Object>());
        Assert.assertTrue(publishLatch.get().await(10, TimeUnit.SECONDS));
        Assert.assertFalse(client.isConnected());

        // Message must not be received
        Assert.assertFalse(messageLatch.get().await(1, TimeUnit.SECONDS));

        connectLatch.set(new CountDownLatch(1));
        client.handshake();
        Assert.assertTrue(connectLatch.get().await(10, TimeUnit.SECONDS));

        disconnectBayeuxClient(client);
    }

    @Test
    public void testRestart() throws Exception
    {
        BayeuxClient client = newBayeuxClient();

        final AtomicReference<CountDownLatch> connectedLatch = new AtomicReference<>(new CountDownLatch(1));
        final AtomicReference<CountDownLatch> unconnectedLatch = new AtomicReference<>(new CountDownLatch(2));
        client.getChannel(Channel.META_CONNECT).addListener(new ClientSessionChannel.MessageListener()
        {
            public void onMessage(ClientSessionChannel channel, Message message)
            {
                if (message.isSuccessful())
                    connectedLatch.get().countDown();
                else
                    unconnectedLatch.get().countDown();
            }
        });
        client.handshake();

        // Wait for connect
        Assert.assertTrue(connectedLatch.get().await(5, TimeUnit.SECONDS));
        Assert.assertTrue(client.waitFor(5000, State.CONNECTED));
        Assert.assertTrue(client.isConnected());
        Thread.sleep(1000);

        // Stop server
        int port = connector.getLocalPort();
        server.stop();
        Assert.assertTrue(unconnectedLatch.get().await(5, TimeUnit.SECONDS));
        Assert.assertTrue(client.waitFor(5000, State.UNCONNECTED));
        Assert.assertTrue(!client.isConnected());

        // restart server
        connector.setPort(port);
        connectedLatch.set(new CountDownLatch(1));
        server.start();

        // Wait for connect
        Assert.assertTrue(connectedLatch.get().await(5, TimeUnit.SECONDS));
        Assert.assertTrue(client.waitFor(5000, State.CONNECTED));
        Assert.assertTrue(client.isConnected());

        disconnectBayeuxClient(client);
    }

    @Test
    public void testAuthentication() throws Exception
    {
        final AtomicReference<String> sessionId = new AtomicReference<>();
        class A extends DefaultSecurityPolicy implements ServerSession.RemoveListener
        {
            @Override
            public boolean canHandshake(BayeuxServer server, ServerSession session, ServerMessage message)
            {
                Map<String, Object> ext = message.getExt();
                if (ext == null)
                    return false;

                Object authn = ext.get("authentication");
                if (!(authn instanceof Map))
                    return false;

                @SuppressWarnings("unchecked")
                Map<String, Object> authentication = (Map<String, Object>)authn;

                String token = (String)authentication.get("token");
                if (token == null)
                    return false;

                sessionId.set(session.getId());
                session.addListener(this);

                return true;
            }

            @Override
            public void removed(ServerSession session, boolean timeout)
            {
                sessionId.set(null);
            }
        }
        A authenticator = new A();

        bayeux.setSecurityPolicy(authenticator);
        BayeuxClient client = newBayeuxClient();

        Map<String, Object> authentication = new HashMap<>();
        authentication.put("token", "1234567890");
        Message.Mutable fields = new HashMapMessage();
        fields.getExt(true).put("authentication", authentication);
        client.handshake(fields);

        Assert.assertTrue(client.waitFor(5000, State.CONNECTED));

        Assert.assertEquals(client.getId(), sessionId.get());

        disconnectBayeuxClient(client);

        Assert.assertNull(sessionId.get());
    }

    @Test
    public void testSubscribeToSlashStarStarDoesNotSendMetaMessages() throws Exception
    {
        stopServer();

        long timeout = 5000;
        Map<String, String> serverParams = new HashMap<>();
        serverParams.put("timeout", String.valueOf(timeout));
        startServer(serverParams);

        BayeuxClient client = newBayeuxClient();
        client.handshake();
        Assert.assertTrue(client.waitFor(5000, State.CONNECTED));
        // Allow long poll to establish
        Thread.sleep(1000);

        final CountDownLatch subscribeLatch = new CountDownLatch(1);
        client.getChannel(Channel.META_SUBSCRIBE).addListener(new ClientSessionChannel.MessageListener()
        {
            public void onMessage(ClientSessionChannel channel, Message message)
            {
                if (message.isSuccessful())
                    subscribeLatch.countDown();
            }
        });

        String channelName = "/**";
        final CountDownLatch publishLatch = new CountDownLatch(1);
        client.getChannel(channelName).subscribe(new ClientSessionChannel.MessageListener()
        {
            public void onMessage(ClientSessionChannel channel, Message message)
            {
                publishLatch.countDown();
            }
        });

        Assert.assertTrue(subscribeLatch.await(5, TimeUnit.SECONDS));

        // Register a listener to a service channel, to be sure that
        // they are not broadcasted due to the subscription to /**
        final CountDownLatch serviceLatch = new CountDownLatch(1);
        client.getChannel("/service/foo").addListener(new ClientSessionChannel.MessageListener()
        {
            public void onMessage(ClientSessionChannel channel, Message message)
            {
                // Ignore publish reply, only care about message with data
                if (message.containsKey(Message.DATA_FIELD))
                    serviceLatch.countDown();
            }
        });

        // Register a listener to /meta/connect, to be sure that /meta/connect messages
        // sent by the client are not broadcasted back due to the subscription to /**
        final CountDownLatch metaLatch = new CountDownLatch(1);
        client.getChannel(Channel.META_CONNECT).addListener(new ClientSessionChannel.MessageListener()
        {
            public void onMessage(ClientSessionChannel channel, Message message)
            {
                if (!message.isSuccessful())
                    metaLatch.countDown();
            }
        });

        client.getChannel("/foo").publish(new HashMap<String, Object>());
        Assert.assertTrue(publishLatch.await(5, TimeUnit.SECONDS));

        client.getChannel("/service/foo").publish(new HashMap<String, Object>());
        Assert.assertFalse(serviceLatch.await(1, TimeUnit.SECONDS));

        Assert.assertFalse(metaLatch.await(timeout + timeout / 2, TimeUnit.MILLISECONDS));

        disconnectBayeuxClient(client);
    }

    @Test
    public void testStateUnSubscribes() throws Exception
    {
        final BlockingArrayQueue<Object> results = new BlockingArrayQueue<>();

        final AtomicBoolean failHandShake = new AtomicBoolean(true);

        LongPollingTransport transport = new LongPollingTransport(null, httpClient)
        {
            @Override
            protected void customize(Request request)
            {
                if (failHandShake.compareAndSet(true, false))
                {
                    request.listener(new Request.Listener.Adapter()
                    {
                        @Override
                        public void onBegin(Request request)
                        {
                            request.header(HttpHeader.HOST, null);
                        }
                    });
                }
            }
        };

        BayeuxClient client = new BayeuxClient(cometdURL, transport);

        client.getChannel("/meta/*").addListener(new ClientSessionChannel.MessageListener()
        {
            public void onMessage(ClientSessionChannel channel, Message message)
            {
                results.offer(message);
            }
        });

        client.handshake();

        // Subscribe without waiting
        client.getChannel("/foo/bar").subscribe(new ClientSessionChannel.MessageListener()
        {
            public void onMessage(ClientSessionChannel channel, Message message)
            {
            }
        });

        // First handshake fails
        Message message = (Message)results.poll(10, TimeUnit.SECONDS);
        Assert.assertNotNull(message);
        Assert.assertEquals(Channel.META_HANDSHAKE, message.getChannel());
        Assert.assertFalse(message.isSuccessful());

        // Second handshake works
        message = (Message)results.poll(10, TimeUnit.SECONDS);
        Assert.assertNotNull(message);
        Assert.assertEquals(Channel.META_HANDSHAKE, message.getChannel());
        Assert.assertTrue(message.isSuccessful());
        String id = client.getId();
        Assert.assertNotNull(id);

        boolean subscribe = false;
        boolean connect = false;
        for (int i = 0; i < 2; ++i)
        {
            message = (Message)results.poll(10, TimeUnit.SECONDS);
            Assert.assertNotNull(message);
            subscribe |= Channel.META_SUBSCRIBE.equals(message.getChannel());
            connect |= Channel.META_CONNECT.equals(message.getChannel());
        }
        Assert.assertTrue(subscribe);
        Assert.assertTrue(connect);

        // Subscribe again
        client.getChannel("/foo/bar").subscribe(new ClientSessionChannel.MessageListener()
        {
            public void onMessage(ClientSessionChannel channel, Message message)
            {
            }
        });

        // No second subscribe sent, be sure to wait less than the timeout
        // otherwise we get a connect message
        message = (Message)results.poll(5, TimeUnit.SECONDS);
        Assert.assertNull(message);

        client.disconnect();
        boolean disconnect = false;
        connect = false;
        for (int i = 0; i < 2; ++i)
        {
            message = (Message)results.poll(10, TimeUnit.SECONDS);
            Assert.assertNotNull(message);
            disconnect |= Channel.META_DISCONNECT.equals(message.getChannel());
            connect |= Channel.META_CONNECT.equals(message.getChannel());
        }
        Assert.assertTrue(disconnect);
        Assert.assertTrue(connect);
        Assert.assertTrue(client.waitFor(5000, BayeuxClient.State.DISCONNECTED));

        // Wait for the /meta/connect to return.
        Thread.sleep(1000);

        // Rehandshake
        client.handshake();
        Assert.assertTrue(client.waitFor(5000, BayeuxClient.State.CONNECTED));

        results.clear();
        // Subscribe again
        client.getChannel("/foo/bar").subscribe(new ClientSessionChannel.MessageListener()
        {
            public void onMessage(ClientSessionChannel channel, Message message)
            {
            }
        });

        // Subscribe is sent, skip the connect message if present
        message = (Message)results.poll(10, TimeUnit.SECONDS);
        Assert.assertNotNull(message);
        if (Channel.META_CONNECT.equals(message.getChannel()))
            message = (Message)results.poll(10, TimeUnit.SECONDS);
        Assert.assertEquals(Channel.META_SUBSCRIBE, message.getChannel());

        // Restart server
        int port = connector.getLocalPort();
        server.stop();
        server.join();
        Assert.assertTrue(client.waitFor(5000, BayeuxClient.State.UNCONNECTED));
        connector.setPort(port);
        server.start();

        bayeux = (BayeuxServerImpl)context.getServletContext().getAttribute(BayeuxServer.ATTRIBUTE);

        Assert.assertTrue(client.waitFor(5000, BayeuxClient.State.CONNECTED));
        results.clear();

        // Subscribe again
        client.getChannel("/foo/bar").subscribe(new ClientSessionChannel.MessageListener()
        {
            public void onMessage(ClientSessionChannel channel, Message message)
            {
            }
        });

        // Subscribe is sent, skip the connect message if present
        message = (Message)results.poll(10, TimeUnit.SECONDS);
        Assert.assertNotNull(message);
        if (Channel.META_CONNECT.equals(message.getChannel()))
            message = (Message)results.poll(10, TimeUnit.SECONDS);
        Assert.assertEquals(Channel.META_SUBSCRIBE, message.getChannel());

        disconnectBayeuxClient(client);
    }

    @Test
    public void testHandshakeOverHTTPReportsHTTPFailure() throws Exception
    {
        startServer(null);
        // No transports on server, to make the client fail
        ((BayeuxServerImpl)bayeux).setAllowedTransports();

        BayeuxClient client = newBayeuxClient();
        final CountDownLatch latch = new CountDownLatch(1);
        client.getChannel(Channel.META_HANDSHAKE).addListener(new ClientSessionChannel.MessageListener()
        {
            public void onMessage(ClientSessionChannel channel, Message message)
            {
                // Verify the failure object is there
                @SuppressWarnings("unchecked")
                Map<String, Object> failure = (Map<String, Object>)message.get("failure");
                Assert.assertNotNull(failure);
                // Verify that the transport is there
                Assert.assertEquals("long-polling", failure.get(Message.CONNECTION_TYPE_FIELD));
                // Verify the original message is there
                Assert.assertNotNull(failure.get("message"));
                // Verify the HTTP status code is there
                Assert.assertEquals(400, failure.get("httpCode"));
                // Verify the exception string is there
                Assert.assertNotNull(failure.get("exception"));
                latch.countDown();
            }
        });
        client.handshake();

        Assert.assertTrue(latch.await(5, TimeUnit.SECONDS));

        disconnectBayeuxClient(client);
    }

    @Test
    public void testCustomTransportURL() throws Exception
    {
        startServer(null);

        LongPollingTransport transport = new LongPollingTransport(cometdURL, null, httpClient);
        // Pass a bogus URL that must not be used
        BayeuxClient client = new BayeuxClient("http://foo/bar", transport);

        client.handshake();
        Assert.assertTrue(client.waitFor(5000, State.CONNECTED));

        disconnectBayeuxClient(client);
    }

    @Test
    public void testDeliver() throws Exception
    {
        startServer(null);

        BayeuxClient client = newBayeuxClient();

        final String channelName = "/service/deliver";
        ClientSessionChannel channel = client.getChannel(channelName);
        final CountDownLatch latch = new CountDownLatch(1);
        channel.addListener(new ClientSessionChannel.MessageListener()
        {
            public void onMessage(ClientSessionChannel channel, Message message)
            {
                if (!message.isPublishReply())
                    latch.countDown();
            }
        });
        client.handshake();
        Assert.assertTrue(client.waitFor(5000, State.CONNECTED));

        channel.publish("data");
        Assert.assertFalse(latch.await(1, TimeUnit.SECONDS));

        bayeux.createChannelIfAbsent(channelName).getReference().addListener(new ServerChannel.MessageListener()
        {
            public boolean onMessage(ServerSession session, ServerChannel channel, Mutable message)
            {
                session.deliver(null, channelName, message.getData());
                return true;
            }
        });

        channel.publish("data");
        Assert.assertTrue(latch.await(1, TimeUnit.SECONDS));

        disconnectBayeuxClient(client);
    }

    @Test
    public void testMaxBufferSizeExceededViaMetaConnect() throws Exception
    {
        startServer(null);

        Map<String, Object> options = new HashMap<>();
        int maxBufferSize = 1024;
        options.put(LongPollingTransport.MAX_BUFFER_SIZE_OPTION, maxBufferSize);
        BayeuxClient client = new BayeuxClient(cometdURL, new LongPollingTransport(options, httpClient));

        final CountDownLatch metaConnectLatch = new CountDownLatch(1);
        client.getChannel(Channel.META_CONNECT).addListener(new ClientSessionChannel.MessageListener()
        {
            @Override
            public void onMessage(ClientSessionChannel channel, Message message)
            {
                if (!message.isSuccessful())
                    metaConnectLatch.countDown();
            }
        });

        client.handshake();
        Assert.assertTrue(client.waitFor(5000, State.CONNECTED));

        String channelName = "/max_message_size";
        final CountDownLatch subscribeLatch = new CountDownLatch(1);
        final CountDownLatch messageLatch = new CountDownLatch(1);
        client.getChannel(channelName).subscribe(new ClientSessionChannel.MessageListener()
        {
            @Override
            public void onMessage(ClientSessionChannel channel, Message message)
            {
                messageLatch.countDown();
            }
        }, new ClientSessionChannel.MessageListener()
        {
            @Override
            public void onMessage(ClientSessionChannel channel, Message message)
            {
                subscribeLatch.countDown();
            }
        });
        Assert.assertTrue(subscribeLatch.await(5, TimeUnit.SECONDS));

        // Publish a large message from server to client;
        // it will be delivered via /meta/connect, and fail
        // because it's too big, so we'll have a notification
        // to the /meta/connect listener.
        char[] chars = new char[maxBufferSize];
        Arrays.fill(chars, '0');
        String data = new String(chars);
        bayeux.getChannel(channelName).publish(null, data);

        Assert.assertTrue(metaConnectLatch.await(5, TimeUnit.SECONDS));
        Assert.assertFalse(messageLatch.await(1, TimeUnit.SECONDS));

        disconnectBayeuxClient(client);
    }

    @Test
    public void testMaxBufferSizeExceededViaPublish() throws Exception
    {
        startServer(null);

        Map<String, Object> options = new HashMap<>();
        int maxBufferSize = 1024;
        options.put(LongPollingTransport.MAX_BUFFER_SIZE_OPTION, maxBufferSize);
        BayeuxClient client = new BayeuxClient(cometdURL, new LongPollingTransport(options, httpClient));

        client.handshake();
        Assert.assertTrue(client.waitFor(5000, State.CONNECTED));

        String channelName = "/max_message_size";
        final CountDownLatch subscribeLatch = new CountDownLatch(1);
        final CountDownLatch messageLatch = new CountDownLatch(1);
        client.getChannel(channelName).subscribe(new ClientSessionChannel.MessageListener()
        {
            @Override
            public void onMessage(ClientSessionChannel channel, Message message)
            {
                messageLatch.countDown();
            }
        }, new ClientSessionChannel.MessageListener()
        {
            @Override
            public void onMessage(ClientSessionChannel channel, Message message)
            {
                subscribeLatch.countDown();
            }
        });
        Assert.assertTrue(subscribeLatch.await(5, TimeUnit.SECONDS));

        // Publish a large message that will be echoed back.
        // It will be delivered via the publish, and fail
        // because it's too big.
        char[] chars = new char[maxBufferSize];
        Arrays.fill(chars, '0');
        String data = new String(chars);
        final CountDownLatch callbackLatch = new CountDownLatch(1);
        client.getChannel(channelName).publish(data, new ClientSessionChannel.MessageListener()
        {
            @Override
            public void onMessage(ClientSessionChannel channel, Message message)
            {
                if (!message.isSuccessful())
                    callbackLatch.countDown();
            }
        });

        Assert.assertTrue(callbackLatch.await(5, TimeUnit.SECONDS));
        Assert.assertFalse(messageLatch.await(1, TimeUnit.SECONDS));

        disconnectBayeuxClient(client);
    }

    private class DumpThread extends Thread
    {
        public void run()
        {
            try
            {
                if (server != null)
                    server.dump();
                if (httpClient != null)
                    httpClient.dump();
            }
            catch (Exception x)
            {
                x.printStackTrace();
            }
        }
    }

    private static class TestFilter implements Filter
    {
        volatile int code = 0;

        public void destroy()
        {
        }

        public void doFilter(ServletRequest request, ServletResponse response, FilterChain chain) throws IOException, ServletException
        {
            if (code != 0)
                ((HttpServletResponse)response).sendError(code);
            else
                chain.doFilter(request, response);
        }

        public void init(FilterConfig filterConfig) throws ServletException
        {
        }
    }
}<|MERGE_RESOLUTION|>--- conflicted
+++ resolved
@@ -635,11 +635,7 @@
             @Override
             protected boolean sendMessages(List<Message.Mutable> messages)
             {
-<<<<<<< HEAD
-                if (messages.get(0).getChannelId().isMeta())
-=======
                 if (!messages.get(0).getChannelId().isMeta())
->>>>>>> f1094ef9
                 {
                     abort();
                     publishLatch.get().countDown();
