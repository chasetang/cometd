/*
 * Copyright (c) 2008-2016 the original author or authors.
 *
 * Licensed under the Apache License, Version 2.0 (the "License");
 * you may not use this file except in compliance with the License.
 * You may obtain a copy of the License at
 *
 *     http://www.apache.org/licenses/LICENSE-2.0
 *
 * Unless required by applicable law or agreed to in writing, software
 * distributed under the License is distributed on an "AS IS" BASIS,
 * WITHOUT WARRANTIES OR CONDITIONS OF ANY KIND, either express or implied.
 * See the License for the specific language governing permissions and
 * limitations under the License.
 */
package org.cometd.client;

import java.lang.reflect.Field;
import java.util.HashMap;
import java.util.Map;
import java.util.concurrent.CountDownLatch;
import java.util.concurrent.TimeUnit;

import org.cometd.bayeux.Message;
import org.cometd.bayeux.client.ClientSessionChannel;
import org.cometd.bayeux.server.BayeuxServer;
import org.cometd.bayeux.server.ServerMessage;
import org.cometd.bayeux.server.ServerSession;
import org.cometd.client.transport.ClientTransport;
import org.cometd.client.transport.LongPollingTransport;
import org.cometd.common.HashMapMessage;
import org.cometd.common.JacksonJSONContextClient;
import org.cometd.server.AbstractServerTransport;
import org.cometd.server.AbstractService;
import org.cometd.server.JacksonJSONContextServer;
import org.cometd.server.ServerMessageImpl;
import org.junit.Assert;
import org.junit.Test;

<<<<<<< HEAD
public class JacksonContextTest extends ClientServerTest
{
=======
@RunWith(Parameterized.class)
public class JacksonContextTest extends ClientServerTest {
    @Parameters(name = "{index}: Jackson Context Server: {0} Jackson Context Client: {1}")
    public static Iterable<Object[]> data() {
        return Arrays.asList(new Object[][]
                {
                        {Jackson2JSONContextServer.class, Jackson2JSONContextClient.class},
                        {Jackson1JSONContextServer.class, Jackson1JSONContextClient.class},
                }
        );
    }

    private final String jacksonContextServerClassName;
    private final String jacksonContextClientClassName;

    public JacksonContextTest(final Class<?> jacksonContextServerClass, final Class<?> jacksonContextClientClass) {
        this.jacksonContextServerClassName = jacksonContextServerClass.getName();
        this.jacksonContextClientClassName = jacksonContextClientClass.getName();
    }

>>>>>>> ed602f7e
    @Test
    public void testAllMessagesUseJackson() throws Exception {
        Map<String, String> serverParams = new HashMap<>();
        serverParams.put(AbstractServerTransport.JSON_CONTEXT_OPTION, JacksonJSONContextServer.class.getName());
        startServer(serverParams);

        Map<String, Object> clientParams = new HashMap<>();
        clientParams.put(ClientTransport.JSON_CONTEXT_OPTION, JacksonJSONContextClient.class.getName());
        final BayeuxClient client = new BayeuxClient(cometdURL, new LongPollingTransport(clientParams, httpClient));

        client.handshake();
        Assert.assertTrue(client.waitFor(5000, BayeuxClient.State.CONNECTED));

        // Wait for the long poll
        Thread.sleep(1000);

        final String channelName = "/test_jackson";
        final CountDownLatch localLatch = new CountDownLatch(2);
        new JacksonService(bayeux, channelName, localLatch);

        // Clear out the jsonContexts embedded in the message classes
        Field clientJSONContext = HashMapMessage.class.getDeclaredField("_jsonContext");
        clientJSONContext.setAccessible(true);
        clientJSONContext.set(null, null);
        Field serverJSONContext = ServerMessageImpl.class.getDeclaredField("_jsonContext");
        serverJSONContext.setAccessible(true);
        serverJSONContext.set(null, null);

        final ClientSessionChannel channel = client.getChannel(channelName);
        final CountDownLatch clientLatch = new CountDownLatch(3);
        client.batch(new Runnable() {
            public void run() {
                channel.subscribe(new ClientSessionChannel.MessageListener() {
                    private boolean republishSeen;
                    private boolean deliverSeen;

                    public void onMessage(ClientSessionChannel channel, Message message) {
                        System.err.println("message = " + message);
                        Map<String, Object> data = message.getDataAsMap();
                        Assert.assertTrue(data.containsKey("publish"));
                        republishSeen |= data.containsKey("republish");
                        deliverSeen |= data.containsKey("deliver");
                        if (clientLatch.getCount() == 1 && !republishSeen && !deliverSeen) {
                            Assert.fail();
                        }
                        clientLatch.countDown();
                    }
                });
                Map<String, Object> data = new HashMap<>();
                data.put("publish", true);
                channel.publish(data);
            }
        });

        Assert.assertTrue(localLatch.await(5, TimeUnit.SECONDS));
        Assert.assertTrue(clientLatch.await(5, TimeUnit.SECONDS));

        disconnectBayeuxClient(client);
    }

    public static class JacksonService extends AbstractService {
        private final String channelName;

        public JacksonService(BayeuxServer bayeux, String channelName, final CountDownLatch localLatch) {
            super(bayeux, channelName);
            this.channelName = channelName;
            addService(channelName, "process");

            getLocalSession().getChannel(channelName).subscribe(new ClientSessionChannel.MessageListener() {
                private boolean republishSeen;

                public void onMessage(ClientSessionChannel channel, Message message) {
                    System.err.println("local message = " + message);
                    Map<String, Object> data = message.getDataAsMap();
                    Assert.assertTrue(data.containsKey("publish"));
                    republishSeen |= data.containsKey("republish");
                    if (localLatch.getCount() == 1 && !republishSeen) {
                        Assert.fail();
                    }
                    localLatch.countDown();
                }
            });
        }

        public void process(ServerSession session, ServerMessage message) {
            // Republish
            Map<String, Object> data = message.getDataAsMap();
            Map<String, Object> republishData = new HashMap<>(data);
            republishData.put("republish", true);
            getBayeux().getChannel(channelName).publish(getServerSession(), republishData);
            // Deliver
            Map<String, Object> deliverData = new HashMap<>(data);
            deliverData.put("deliver", true);
            session.deliver(getServerSession(), channelName, deliverData);
        }
    }
}<|MERGE_RESOLUTION|>--- conflicted
+++ resolved
@@ -37,31 +37,7 @@
 import org.junit.Assert;
 import org.junit.Test;
 
-<<<<<<< HEAD
-public class JacksonContextTest extends ClientServerTest
-{
-=======
-@RunWith(Parameterized.class)
 public class JacksonContextTest extends ClientServerTest {
-    @Parameters(name = "{index}: Jackson Context Server: {0} Jackson Context Client: {1}")
-    public static Iterable<Object[]> data() {
-        return Arrays.asList(new Object[][]
-                {
-                        {Jackson2JSONContextServer.class, Jackson2JSONContextClient.class},
-                        {Jackson1JSONContextServer.class, Jackson1JSONContextClient.class},
-                }
-        );
-    }
-
-    private final String jacksonContextServerClassName;
-    private final String jacksonContextClientClassName;
-
-    public JacksonContextTest(final Class<?> jacksonContextServerClass, final Class<?> jacksonContextClientClass) {
-        this.jacksonContextServerClassName = jacksonContextServerClass.getName();
-        this.jacksonContextClientClassName = jacksonContextClientClass.getName();
-    }
-
->>>>>>> ed602f7e
     @Test
     public void testAllMessagesUseJackson() throws Exception {
         Map<String, String> serverParams = new HashMap<>();
