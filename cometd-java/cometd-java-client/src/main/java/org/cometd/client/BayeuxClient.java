--- conflicted
+++ resolved
@@ -16,17 +16,13 @@
 
 package org.cometd.client;
 
-<<<<<<< HEAD
 import java.net.CookieManager;
 import java.net.CookieStore;
 import java.net.HttpCookie;
 import java.net.URI;
-=======
->>>>>>> 006b72cb
 import java.util.ArrayList;
 import java.util.Arrays;
 import java.util.Collections;
-import java.util.HashMap;
 import java.util.Iterator;
 import java.util.List;
 import java.util.Map;
@@ -54,7 +50,6 @@
 import org.cometd.client.transport.TransportRegistry;
 import org.cometd.common.AbstractClientSession;
 import org.cometd.common.HashMapMessage;
-import org.cometd.common.TransportException;
 import org.slf4j.Logger;
 import org.slf4j.LoggerFactory;
 
@@ -969,7 +964,7 @@
             failed.setChannel(message.getChannel());
             failed.put(PUBLISH_CALLBACK_KEY, message.remove(PUBLISH_CALLBACK_KEY));
 
-            Map<String, Object> failure = new HashMap<String, Object>();
+            Map<String, Object> failure = new HashMap<>();
             failed.put("failure", failure);
             failure.put("message", message);
             if (x != null)
@@ -989,7 +984,9 @@
         if (message.isPublishReply())
         {
             String messageId = message.getId();
-            ClientSessionChannel.MessageListener listener = messageId == null ? publishCallback : publishCallbacks.remove(messageId);
+            ClientSessionChannel.MessageListener listener = messageId == null ?
+                    (ClientSessionChannel.MessageListener)message.remove(PUBLISH_CALLBACK_KEY) :
+                    publishCallbacks.remove(messageId);
             if (listener != null)
                 notifyListener(listener, message);
         }
@@ -1162,24 +1159,6 @@
                 processMessage(message);
         }
 
-<<<<<<< HEAD
-=======
-        public void onConnectException(Throwable x, Message[] messages)
-        {
-            onFailure(x, messages);
-        }
-
-        public void onException(Throwable x, Message[] messages)
-        {
-            onFailure(x, messages);
-        }
-
-        public void onExpire(Message[] messages)
-        {
-            onFailure(new TimeoutException("expired"), messages);
-        }
-
->>>>>>> 006b72cb
         protected void processMessage(Message.Mutable message)
         {
             BayeuxClient.this.processMessage(message);
