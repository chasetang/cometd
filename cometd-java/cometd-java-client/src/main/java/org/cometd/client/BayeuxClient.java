/*
 * Copyright (c) 2010 the original author or authors.
 *
 * Licensed under the Apache License, Version 2.0 (the "License");
 * you may not use this file except in compliance with the License.
 * You may obtain a copy of the License at
 *
 *     http://www.apache.org/licenses/LICENSE-2.0
 *
 * Unless required by applicable law or agreed to in writing, software
 * distributed under the License is distributed on an "AS IS" BASIS,
 * WITHOUT WARRANTIES OR CONDITIONS OF ANY KIND, either express or implied.
 * See the License for the specific language governing permissions and
 * limitations under the License.
 */

package org.cometd.client;

import java.net.CookieManager;
import java.net.CookieStore;
import java.net.HttpCookie;
import java.net.URI;
import java.util.ArrayList;
import java.util.Arrays;
import java.util.Collections;
import java.util.HashMap;
import java.util.Iterator;
import java.util.List;
import java.util.Map;
import java.util.Objects;
import java.util.Set;
import java.util.concurrent.ConcurrentHashMap;
import java.util.concurrent.CountDownLatch;
import java.util.concurrent.Executors;
import java.util.concurrent.RejectedExecutionException;
import java.util.concurrent.ScheduledExecutorService;
import java.util.concurrent.TimeUnit;
import java.util.concurrent.atomic.AtomicReference;

import org.cometd.bayeux.Bayeux;
import org.cometd.bayeux.Channel;
import org.cometd.bayeux.ChannelId;
import org.cometd.bayeux.Message;
import org.cometd.bayeux.client.ClientSession;
import org.cometd.bayeux.client.ClientSessionChannel;
import org.cometd.client.transport.ClientTransport;
import org.cometd.client.transport.HttpClientTransport;
import org.cometd.client.transport.LongPollingTransport;
import org.cometd.client.transport.MessageClientTransport;
import org.cometd.client.transport.TransportListener;
import org.cometd.client.transport.TransportRegistry;
import org.cometd.common.AbstractClientSession;
import org.cometd.common.HashMapMessage;
import org.cometd.common.TransportException;
import org.slf4j.Logger;
import org.slf4j.LoggerFactory;

/**
 * <p>{@link BayeuxClient} is the implementation of a client for the Bayeux protocol.</p>
 * <p> A {@link BayeuxClient} can receive/publish messages from/to a Bayeux server, and
 * it is the counterpart in Java of the JavaScript library used in browsers (and as such
 * it is ideal for Swing applications, load testing tools, etc.).</p>
 * <p>A {@link BayeuxClient} handshakes with a Bayeux server
 * and then subscribes {@link ClientSessionChannel.MessageListener} to channels in order
 * to receive messages, and may also publish messages to the Bayeux server.</p>
 * <p>{@link BayeuxClient} relies on pluggable transports for communication with the Bayeux
 * server, and the most common transport is {@link LongPollingTransport}, which uses
 * HTTP to transport Bayeux messages and it is based on
 * <a href="http://wiki.eclipse.org/Jetty/Feature/HttpClient">Jetty's HTTP client</a>.</p>
 * <p>When the communication with the server is finished, the {@link BayeuxClient} can be
 * disconnected from the Bayeux server.</p>
 * <p>Typical usage:</p>
 * <pre>
 * // Handshake
 * String url = "http://localhost:8080/cometd";
 * BayeuxClient client = new BayeuxClient(url, LongPollingTransport.create(null));
 * client.handshake();
 * client.waitFor(1000, BayeuxClient.State.CONNECTED);
 *
 * // Subscription to channels
 * ClientSessionChannel channel = client.getChannel("/foo");
 * channel.subscribe(new ClientSessionChannel.MessageListener()
 * {
 *     public void onMessage(ClientSessionChannel channel, Message message)
 *     {
 *         // Handle the message
 *     }
 * });
 *
 * // Publishing to channels
 * Map&lt;String, Object&gt; data = new HashMap&lt;String, Object&gt;();
 * data.put("bar", "baz");
 * channel.publish(data);
 *
 * // Disconnecting
 * client.disconnect();
 * client.waitFor(1000, BayeuxClient.State.DISCONNECTED);
 * </pre>
 */
public class BayeuxClient extends AbstractClientSession implements Bayeux
{
    public static final String BACKOFF_INCREMENT_OPTION = "backoffIncrement";
    public static final String MAX_BACKOFF_OPTION = "maxBackoff";
    public static final String BAYEUX_VERSION = "1.0";

    protected final Logger logger = LoggerFactory.getLogger(getClass().getName() + "." + Integer.toHexString(System.identityHashCode(this)));
    private final TransportRegistry transportRegistry = new TransportRegistry();
    private final Map<String, Object> options = new ConcurrentHashMap<>();
    private final AtomicReference<BayeuxClientState> bayeuxClientState = new AtomicReference<>();
    private final List<Message.Mutable> messageQueue = new ArrayList<>(32);
    private final CookieStore cookieStore = new CookieManager().getCookieStore();
    private final TransportListener handshakeListener = new HandshakeTransportListener();
    private final TransportListener connectListener = new ConnectTransportListener();
    private final TransportListener disconnectListener = new DisconnectTransportListener();
    private final TransportListener publishListener = new PublishTransportListener();
    private final Map<String, ClientSessionChannel.MessageListener> publishCallbacks = new ConcurrentHashMap<>();
    private final String url;
    private volatile ScheduledExecutorService scheduler;
    private volatile boolean shutdownScheduler;
    private volatile long backoffIncrement;
    private volatile long maxBackoff;
    private int stateUpdaters;

    /**
     * <p>Creates a {@link BayeuxClient} that will connect to the Bayeux server at the given URL
     * and with the given transport(s).</p>
     * <p>This constructor allocates a new {@link ScheduledExecutorService scheduler}; it is recommended that
     * when creating a large number of {@link BayeuxClient}s a shared scheduler is used.</p>
     *
     * @param url        the Bayeux server URL to connect to
     * @param transport  the default (mandatory) transport to use
     * @param transports additional optional transports to use in case the default transport cannot be used
     * @see #BayeuxClient(String, ScheduledExecutorService, ClientTransport, ClientTransport...)
     */
    public BayeuxClient(String url, ClientTransport transport, ClientTransport... transports)
    {
        this(url, null, transport, transports);
    }

    /**
     * <p>Creates a {@link BayeuxClient} that will connect to the Bayeux server at the given URL,
     * with the given scheduler and with the given transport(s).</p>
     *
     * @param url        the Bayeux server URL to connect to
     * @param scheduler  the scheduler to use for scheduling timed operations
     * @param transport  the default (mandatory) transport to use
     * @param transports additional optional transports to use in case the default transport cannot be used
     */
    public BayeuxClient(String url, ScheduledExecutorService scheduler, ClientTransport transport, ClientTransport... transports)
    {
        this.url = Objects.requireNonNull(url);
        this.scheduler = scheduler;

        transport = Objects.requireNonNull(transport);
        transportRegistry.add(transport);
        for (ClientTransport t : transports)
            transportRegistry.add(t);

        for (String transportName : transportRegistry.getKnownTransports())
        {
            ClientTransport clientTransport = transportRegistry.getTransport(transportName);
            if (clientTransport instanceof MessageClientTransport)
            {
                ((MessageClientTransport)clientTransport).setMessageTransportListener(publishListener);
            }
            if (clientTransport instanceof HttpClientTransport)
            {
                HttpClientTransport httpTransport = (HttpClientTransport)clientTransport;
                httpTransport.setURL(url);
                httpTransport.setCookieStore(cookieStore);
            }
        }

        bayeuxClientState.set(new DisconnectedState(null));
    }

    /**
     * @return the URL passed when constructing this instance
     */
    public String getURL()
    {
        return url;
    }

    /**
     * @return the period of time that increments the pause to wait before trying to reconnect
     *         after each failed attempt to connect to the Bayeux server
     * @see #getMaxBackoff()
     */
    public long getBackoffIncrement()
    {
        return backoffIncrement;
    }

    /**
     * @return the maximum pause to wait before trying to reconnect after each failed attempt
     *         to connect to the Bayeux server
     * @see #getBackoffIncrement()
     */
    public long getMaxBackoff()
    {
        return maxBackoff;
    }

    public CookieStore getCookieStore()
    {
        return cookieStore;
    }

    /**
     * <p>Retrieves the first cookie with the given name, if available.</p>
     * <p>Note that currently only HTTP transports support cookies.</p>
     *
     * @param name the cookie name
     * @return the cookie, or null if no such cookie is found
     * @see #putCookie(HttpCookie)
     */
    public HttpCookie getCookie(String name)
    {
        for (HttpCookie cookie : getCookieStore().get(URI.create(getURL())))
        {
            if (name.equals(cookie.getName()))
                return cookie;
        }
        return null;
    }

    public void putCookie(HttpCookie cookie)
    {
        URI uri = URI.create(getURL());
        if (cookie.getPath() == null)
        {
            String path = uri.getPath();
            if (path == null || !path.contains("/"))
                path = "/";
            else
                path = path.substring(0, path.lastIndexOf("/") + 1);
            cookie.setPath(path);
        }
        if (cookie.getDomain() == null)
            cookie.setDomain(uri.getHost());
        getCookieStore().add(uri, cookie);
    }

    public String getId()
    {
        return bayeuxClientState.get().clientId;
    }

    public boolean isHandshook()
    {
        return isHandshook(bayeuxClientState.get());
    }

    private boolean isHandshook(BayeuxClientState bayeuxClientState)
    {
        return bayeuxClientState.type == State.CONNECTING ||
                bayeuxClientState.type == State.CONNECTED ||
                bayeuxClientState.type == State.UNCONNECTED;
    }

    private boolean isHandshaking(BayeuxClientState bayeuxClientState)
    {
        return bayeuxClientState.type == State.HANDSHAKING ||
                bayeuxClientState.type == State.REHANDSHAKING;
    }

    private boolean isConnecting(BayeuxClientState bayeuxClientState)
    {
        return bayeuxClientState.type == State.CONNECTING;
    }

    public boolean isConnected()
    {
        return isConnected(bayeuxClientState.get());
    }

    private boolean isConnected(BayeuxClientState bayeuxClientState)
    {
        return bayeuxClientState.type == State.CONNECTED;
    }

    private boolean isDisconnecting(BayeuxClientState bayeuxClientState)
    {
        return bayeuxClientState.type == State.DISCONNECTING;
    }

    private boolean isDisconnected(BayeuxClientState bayeuxClientState)
    {
        return bayeuxClientState.type == State.DISCONNECTED;
    }

    /**
     * @return whether this {@link BayeuxClient} is disconnecting or disconnected
     */
    public boolean isDisconnected()
    {
        BayeuxClientState bayeuxClientState = this.bayeuxClientState.get();
        return isDisconnecting(bayeuxClientState) || isDisconnected(bayeuxClientState);
    }

    /**
     * @return the current state of this {@link BayeuxClient}
     */
    protected State getState()
    {
        return bayeuxClientState.get().type;
    }

    public void handshake()
    {
        handshake(null);
    }

    public void handshake(final Map<String, Object> handshakeFields)
    {
        initialize();

        List<String> allowedTransports = getAllowedTransports();
        // Pick the first transport for the handshake, it will renegotiate if not right
        final ClientTransport initialTransport = transportRegistry.negotiate(allowedTransports.toArray(), BAYEUX_VERSION).get(0);
        prepareTransport(null, initialTransport);
        logger.debug("Using initial transport {} from {}", initialTransport.getName(), allowedTransports);

        updateBayeuxClientState(new BayeuxClientStateUpdater()
        {
            public BayeuxClientState create(BayeuxClientState oldState)
            {
                return new HandshakingState(handshakeFields, initialTransport);
            }
        });
    }

    /**
     * <p>Performs the handshake and waits at most the given time for the handshake to complete.</p>
     * <p>When this method returns, the handshake may have failed (for example because the Bayeux
     * server denied it), so it is important to check the return value to know whether the handshake
     * completed or not.</p>
     *
     * @param waitMs the time to wait for the handshake to complete
     * @return the state of this {@link BayeuxClient}
     * @see #handshake(Map, long)
     */
    public State handshake(long waitMs)
    {
        return handshake(null, waitMs);
    }

    /**
     * <p>Performs the handshake with the given template and waits at most the given time for the handshake to complete.</p>
     * <p>When this method returns, the handshake may have failed (for example because the Bayeux
     * server denied it), so it is important to check the return value to know whether the handshake
     * completed or not.</p>
     *
     * @param template the template object to be merged with the handshake message
     * @param waitMs   the time to wait for the handshake to complete
     * @return the state of this {@link BayeuxClient}
     * @see #handshake(long)
     */
    public State handshake(Map<String, Object> template, long waitMs)
    {
        handshake(template);
        waitFor(waitMs, State.CONNECTING, State.CONNECTED, State.DISCONNECTED);
        return getState();
    }

    protected boolean sendHandshake()
    {
        BayeuxClientState bayeuxClientState = this.bayeuxClientState.get();
        if (isHandshaking(bayeuxClientState))
        {
            Message.Mutable message = newMessage();
            if (bayeuxClientState.handshakeFields != null)
                message.putAll(bayeuxClientState.handshakeFields);
            message.setChannel(Channel.META_HANDSHAKE);
            List<ClientTransport> transports = transportRegistry.negotiate(getAllowedTransports().toArray(), BAYEUX_VERSION);
            List<String> transportNames = new ArrayList<>(transports.size());
            for (ClientTransport transport : transports)
                transportNames.add(transport.getName());
            message.put(Message.SUPPORTED_CONNECTION_TYPES_FIELD, transportNames);
            message.put(Message.VERSION_FIELD, BayeuxClient.BAYEUX_VERSION);

            logger.debug("Handshaking with extra fields {}, transport {}", bayeuxClientState.handshakeFields, bayeuxClientState.transport);
            bayeuxClientState.send(handshakeListener, message);
            return true;
        }
        return false;
    }

    /**
     * <p>Waits for this {@link BayeuxClient} to reach the given state(s) within the given time.</p>
     *
     * @param waitMs the time to wait to reach the given state(s)
     * @param state  the state to reach
     * @param states additional states to reach in alternative
     * @return true if one of the state(s) has been reached within the given time, false otherwise
     */
    public boolean waitFor(long waitMs, State state, State... states)
    {
        long start = System.nanoTime();
        List<State> waitForStates = new ArrayList<>();
        waitForStates.add(state);
        waitForStates.addAll(Arrays.asList(states));
        synchronized (this)
        {
            long elapsed = TimeUnit.NANOSECONDS.toMillis(System.nanoTime() - start);
            while (elapsed < waitMs)
            {
                // This check is needed to avoid that we return from waitFor() too early,
                // when the state has been set, but its effects (like notifying listeners)
                // are not completed yet (COMETD-212).
                // Transient states (like CONNECTING or DISCONNECTING) may "miss" the
                // wake up in this way:
                // * T1 goes in wait - releases lock
                // * T2 finishes update to CONNECTING - notifies lock
                // * T3 starts a state update to CONNECTED - releases lock
                // * T1 wakes up, takes lock, but sees update in progress, waits - releases lock
                // * T3 finishes update to CONNECTED - notifies lock
                // * T1 wakes up, takes lock, sees status == CONNECTED - CONNECTING has been "missed"
                // To avoid this, we use State.implies()
                if (stateUpdaters == 0)
                {
                    State currentState = getState();
                    for (State s : waitForStates)
                    {
                        if (currentState.implies(s))
                            return true;
                    }
                }

                try
                {
                    wait(waitMs - elapsed);
                }
                catch (InterruptedException x)
                {
                    Thread.currentThread().interrupt();
                    break;
                }

                elapsed = TimeUnit.NANOSECONDS.toMillis(System.nanoTime() - start);
            }
            return false;
        }
    }

    protected boolean sendConnect()
    {
        BayeuxClientState bayeuxClientState = this.bayeuxClientState.get();
        if (isHandshook(bayeuxClientState))
        {
            Message.Mutable message = newMessage();
            message.setChannel(Channel.META_CONNECT);
            message.put(Message.CONNECTION_TYPE_FIELD, bayeuxClientState.transport.getName());
            if (isConnecting(bayeuxClientState) || bayeuxClientState.type == State.UNCONNECTED)
            {
                // First connect after handshake or after failure, add advice
                message.getAdvice(true).put("timeout", 0);
            }
            logger.debug("Connecting, transport {}", bayeuxClientState.transport);
            bayeuxClientState.send(connectListener, message);
            return true;
        }
        return false;
    }

    protected ChannelId newChannelId(String channelId)
    {
        // Save some parsing by checking if there is already one
        AbstractSessionChannel channel = getChannels().get(channelId);
        return channel == null ? new ChannelId(channelId) : channel.getChannelId();
    }

    protected AbstractSessionChannel newChannel(ChannelId channelId)
    {
        return new BayeuxClientChannel(channelId);
    }

    protected void sendBatch()
    {
        if (canSend())
        {
            Message.Mutable[] messages = takeMessages();
            if (messages.length > 0)
                sendMessages(messages);
        }
    }

    protected boolean sendMessages(Message.Mutable... messages)
    {
        BayeuxClientState bayeuxClientState = this.bayeuxClientState.get();
        if (isConnecting(bayeuxClientState) || isConnected(bayeuxClientState))
        {
            bayeuxClientState.send(publishListener, messages);
            return true;
        }
        else
        {
            failMessages(null, messages);
            return false;
        }
    }

    private Message.Mutable[] takeMessages()
    {
        // Multiple threads can call this method concurrently (for example
        // a batched publish() is executed exactly when a message arrives
        // and a listener also performs a batched publish() in response to
        // the message).
        // The queue must be drained atomically, otherwise we risk that the
        // same message is drained twice.

        Message.Mutable[] messages;
        synchronized (messageQueue)
        {
            messages = messageQueue.toArray(new Message.Mutable[messageQueue.size()]);
            messageQueue.clear();
        }
        return messages;
    }

    /**
     * @see #disconnect(long)
     */
    public void disconnect()
    {
        updateBayeuxClientState(new BayeuxClientStateUpdater()
        {
            public BayeuxClientState create(BayeuxClientState oldState)
            {
                if (isConnecting(oldState) || isConnected(oldState))
                    return new DisconnectingState(oldState.transport, oldState.clientId);
                else if (isDisconnecting(oldState))
                    return new DisconnectingState(oldState.transport, oldState.clientId);
                else
                    return new DisconnectedState(oldState.transport);
            }
        });
    }

    /**
     * <p>Performs a {@link #disconnect() disconnect} and uses the given {@code timeout}
     * to wait for the disconnect to complete.</p>
     * <p>When a disconnect is sent to the server, the server also wakes up the long
     * poll that may be outstanding, so that a connect reply message may arrive to
     * the client later than the disconnect reply message.</p>
     * <p>This method waits for the given {@code timeout} for the disconnect reply, but also
     * waits the same timeout for the last connect reply; in the worst case the
     * maximum time waited will therefore be twice the given {@code timeout} parameter.</p>
     * <p>This method returns true if the disconnect reply message arrived within the
     * given {@code timeout} parameter, no matter if the connect reply message arrived or not.</p>
     *
     * @param timeout the timeout to wait for the disconnect to complete
     * @return true if the disconnect completed within the given timeout
     */
    public boolean disconnect(long timeout)
    {
        if (isDisconnected(bayeuxClientState.get()))
            return true;

        final CountDownLatch latch = new CountDownLatch(1);
        ClientSessionChannel.MessageListener lastConnectListener = new ClientSessionChannel.MessageListener()
        {
            public void onMessage(ClientSessionChannel channel, Message message)
            {
                final Map<String, Object> advice = message.getAdvice();
                if (advice != null && Message.RECONNECT_NONE_VALUE.equals(advice.get(Message.RECONNECT_FIELD)))
                    latch.countDown();
            }
        };
        getChannel(Channel.META_CONNECT).addListener(lastConnectListener);

        disconnect();
        boolean disconnected = waitFor(timeout, BayeuxClient.State.DISCONNECTED);

        // There is a possibility that we are in the window where the server
        // has returned the long poll and the client has not issued it again,
        // so wait for the timeout, but do not complain if the latch does not trigger.
        try
        {
            latch.await(timeout, TimeUnit.MILLISECONDS);
        }
        catch (InterruptedException x)
        {
            Thread.currentThread().interrupt();
        }

        getChannel(Channel.META_CONNECT).removeListener(lastConnectListener);

        // Force to DISCONNECTED state
        updateBayeuxClientState(new BayeuxClientStateUpdater()
        {
            @Override
            public BayeuxClientState create(BayeuxClientState oldState)
            {
                return new DisconnectedState(oldState.transport);
            }
        });

        return disconnected;
    }

    /**
     * <p>Interrupts abruptly the communication with the Bayeux server.</p>
     * <p>This method may be useful to simulate network failures.</p>
     *
     * @see #disconnect()
     */
    public void abort()
    {
        updateBayeuxClientState(new BayeuxClientStateUpdater()
        {
            public BayeuxClientState create(BayeuxClientState oldState)
            {
                return new AbortedState(oldState.transport);
            }
        });
    }

    protected void processHandshake(final Message.Mutable handshake)
    {
        logger.debug("Processing meta handshake {}", handshake);
        if (handshake.isSuccessful())
        {
            Object field = handshake.get(Message.SUPPORTED_CONNECTION_TYPES_FIELD);
            Object[] serverTransports = field instanceof List ? ((List)field).toArray() : (Object[])field;
            List<ClientTransport> negotiatedTransports = transportRegistry.negotiate(serverTransports, BAYEUX_VERSION);
            if (negotiatedTransports.isEmpty())
            {
                // Signal the failure
                String error = "405:c" +
                        getAllowedTransports() +
                        ",s" +
                        Arrays.toString(serverTransports) +
                        ":no transport";

                handshake.setSuccessful(false);
                handshake.put(Message.ERROR_FIELD, error);

                updateBayeuxClientState(new BayeuxClientStateUpdater()
                {
                    public BayeuxClientState create(BayeuxClientState oldState)
                    {
                        onTransportFailure(oldState.transport.getName(), null, new TransportException(null));
                        return new DisconnectedState(oldState.transport);
                    }

                    @Override
                    public void postCreate()
                    {
                        receive(handshake);
                    }
                });
            }
            else
            {
                final ClientTransport newTransport = negotiatedTransports.get(0);
                updateBayeuxClientState(new BayeuxClientStateUpdater()
                {
                    public BayeuxClientState create(BayeuxClientState oldState)
                    {
                        if (newTransport != oldState.transport)
                            prepareTransport(oldState.transport, newTransport);

                        String action = getAdviceAction(handshake.getAdvice(), Message.RECONNECT_RETRY_VALUE);
                        if (Message.RECONNECT_RETRY_VALUE.equals(action))
                            return new ConnectingState(oldState.handshakeFields, handshake.getAdvice(), newTransport, handshake.getClientId());
                        else if (Message.RECONNECT_NONE_VALUE.equals(action))
                            return new DisconnectedState(oldState.transport);
                        return null;
                    }

                    @Override
                    public void postCreate()
                    {
                        receive(handshake);
                    }
                });
            }
        }
        else
        {
            updateBayeuxClientState(new BayeuxClientStateUpdater()
            {
                public BayeuxClientState create(BayeuxClientState oldState)
                {
                    String action = getAdviceAction(handshake.getAdvice(), Message.RECONNECT_HANDSHAKE_VALUE);
                    if (Message.RECONNECT_HANDSHAKE_VALUE.equals(action) || Message.RECONNECT_RETRY_VALUE.equals(action))
                        return new RehandshakingState(oldState.handshakeFields, oldState.transport, oldState.nextBackoff());
                    else if (Message.RECONNECT_NONE_VALUE.equals(action))
                        return new DisconnectedState(oldState.transport);
                    return null;
                }

                @Override
                public void postCreate()
                {
                    receive(handshake);
                }
            });
        }
    }

    protected void processConnect(final Message.Mutable connect)
    {
        // TODO: Split "connected" state into connectSent+connectReceived ?
        // It may happen that the server replies to the meta connect with a delay
        // that exceeds the maxNetworkTimeout (for example because the server is
        // busy and the meta connect reply thread is starved).
        // In this case, it is possible that we issue 2 concurrent connects, one
        // for the response arrived late, and one from the unconnected state.
        // We should avoid this, although it is a very rare case.

        logger.debug("Processing meta connect {}", connect);
        updateBayeuxClientState(new BayeuxClientStateUpdater()
        {
            public BayeuxClientState create(BayeuxClientState oldState)
            {
                Map<String, Object> advice = connect.getAdvice();
                if (advice == null)
                    advice = oldState.advice;

                String action = getAdviceAction(advice, Message.RECONNECT_RETRY_VALUE);
                if (connect.isSuccessful())
                {
                    if (Message.RECONNECT_RETRY_VALUE.equals(action))
                        return new ConnectedState(oldState.handshakeFields, advice, oldState.transport, oldState.clientId);
                    else if (Message.RECONNECT_NONE_VALUE.equals(action))
                        // This case happens when the connect reply arrives after a disconnect
                        // We do not go into a disconnected state to allow normal processing of the disconnect reply
                        return new DisconnectingState(oldState.transport, oldState.clientId);
                }
                else
                {
                    if (Message.RECONNECT_HANDSHAKE_VALUE.equals(action))
                        return new RehandshakingState(oldState.handshakeFields, oldState.transport, 0);
                    else if (Message.RECONNECT_RETRY_VALUE.equals(action))
                        return new UnconnectedState(oldState.handshakeFields, advice, oldState.transport, oldState.clientId, oldState.nextBackoff());
                    else if (Message.RECONNECT_NONE_VALUE.equals(action))
                        return new DisconnectedState(oldState.transport);
                }
                return null;
            }

            @Override
            public void postCreate()
            {
                receive(connect);
            }
        });
    }

    protected void processDisconnect(final Message.Mutable disconnect)
    {
        logger.debug("Processing meta disconnect {}", disconnect);

        updateBayeuxClientState(new BayeuxClientStateUpdater()
        {
            public BayeuxClientState create(BayeuxClientState oldState)
            {
                return new DisconnectedState(oldState.transport);
            }

            @Override
            public void postCreate()
            {
                receive(disconnect);
            }
        });
    }

    protected void processMessage(Message.Mutable message)
    {
        logger.debug("Processing message {}", message);
        receive(message);
    }

    private String getAdviceAction(Map<String, Object> advice, String defaultResult)
    {
        String action = defaultResult;
        if (advice != null && advice.containsKey(Message.RECONNECT_FIELD))
            action = (String)advice.get(Message.RECONNECT_FIELD);
        return action;
    }

    protected boolean scheduleHandshake(long interval, long backoff)
    {
        return scheduleAction(new Runnable()
        {
            public void run()
            {
                sendHandshake();
            }
        }, interval, backoff);
    }

    protected boolean scheduleConnect(long interval, long backoff)
    {
        return scheduleAction(new Runnable()
        {
            public void run()
            {
                sendConnect();
            }
        }, interval, backoff);
    }

    private boolean scheduleAction(Runnable action, long interval, long backoff)
    {
        // Prevent NPE in case of concurrent disconnect
        ScheduledExecutorService scheduler = this.scheduler;
        if (scheduler != null)
        {
            try
            {
                scheduler.schedule(action, interval + backoff, TimeUnit.MILLISECONDS);
                return true;
            }
            catch (RejectedExecutionException x)
            {
                // It has been shut down
                logger.trace("", x);
            }
        }
        logger.debug("Could not schedule action {} to scheduler {}", action, scheduler);
        return false;
    }

    public List<String> getAllowedTransports()
    {
        return transportRegistry.getAllowedTransports();
    }

    public Set<String> getKnownTransportNames()
    {
        return transportRegistry.getKnownTransports();
    }

    public ClientTransport getTransport(String transport)
    {
        return transportRegistry.getTransport(transport);
    }

    public ClientTransport getTransport()
    {
        BayeuxClientState bayeuxClientState = this.bayeuxClientState.get();
        return bayeuxClientState == null ? null : bayeuxClientState.transport;
    }

    protected void initialize()
    {
        Long backoffIncrement = (Long)getOption(BACKOFF_INCREMENT_OPTION);
        if (backoffIncrement == null || backoffIncrement <= 0)
            backoffIncrement = 1000L;
        this.backoffIncrement = backoffIncrement;

        Long maxBackoff = (Long)getOption(MAX_BACKOFF_OPTION);
        if (maxBackoff == null || maxBackoff <= 0)
            maxBackoff = 30000L;
        this.maxBackoff = maxBackoff;

        if (scheduler == null)
        {
            scheduler = Executors.newSingleThreadScheduledExecutor();
            shutdownScheduler = true;
        }
    }

    protected void terminate()
    {
        Message.Mutable[] messages = takeMessages();
        failMessages(null, messages);

        cookieStore.removeAll();

        if (shutdownScheduler)
        {
            shutdownScheduler = false;
            scheduler.shutdownNow();
            scheduler = null;
        }
    }

    public Object getOption(String qualifiedName)
    {
        return options.get(qualifiedName);
    }

    public void setOption(String qualifiedName, Object value)
    {
        options.put(qualifiedName, value);
    }

    public Set<String> getOptionNames()
    {
        return options.keySet();
    }

    /**
     * @return the options that configure with {@link BayeuxClient}
     */
    public Map<String, Object> getOptions()
    {
        return Collections.unmodifiableMap(options);
    }

    protected Message.Mutable newMessage()
    {
        return new HashMapMessage();
    }

    protected void enqueueSend(Message.Mutable message)
    {
        if (canSend())
        {
            boolean sent = sendMessages(message);
            logger.debug("{} message {}", sent ? "Sent" : "Failed", message);
        }
        else
        {
            synchronized (messageQueue)
            {
                messageQueue.add(message);
            }
            logger.debug("Enqueued message {} (batching: {})", message, isBatching());
        }
    }

    private boolean canSend()
    {
        return !isBatching() && !isHandshaking(bayeuxClientState.get());
    }

    protected void failMessages(Throwable x, Message... messages)
    {
        for (Message message : messages)
        {
            Message.Mutable failed = newMessage();
            failed.setId(message.getId());
            failed.setSuccessful(false);
            failed.setChannel(message.getChannel());
            failed.put(PUBLISH_CALLBACK_KEY, message.remove(PUBLISH_CALLBACK_KEY));

            Map<String, Object> failure = new HashMap<>();
            failed.put("failure", failure);
            failure.put("message", message);
            if (x != null)
                failure.put("exception", x);
            if (x instanceof TransportException)
                failure.putAll(((TransportException)x).getFields());
            failure.put(Message.CONNECTION_TYPE_FIELD, getTransport().getName());

            receive(failed);
        }
    }

    @Override
    protected void notifyListeners(Message.Mutable message)
    {
        ClientSessionChannel.MessageListener publishCallback = (ClientSessionChannel.MessageListener)message.remove(PUBLISH_CALLBACK_KEY);
        if (message.isPublishReply())
        {
            String messageId = message.getId();
            ClientSessionChannel.MessageListener listener = messageId == null ? publishCallback : publishCallbacks.remove(messageId);
            if (listener != null)
                notifyListener(listener, message);
        }
        super.notifyListeners(message);
    }

    /**
     * <p>Callback method invoked when the given messages have hit the network towards the Bayeux server.</p>
     * <p>The messages may not be modified, and any modification will be useless because the message have
     * already been sent.</p>
     *
     * @param messages the messages sent
     */
    public void onSending(Message[] messages)
    {
    }

    /**
     * <p>Callback method invoke when the given messages have just arrived from the Bayeux server.</p>
     * <p>The messages may be modified, but it's suggested to use {@link Extension}s instead.</p>
     * <p>Extensions will be processed after the invocation of this method.</p>
     *
     * @param messages the messages arrived
     */
    public void onMessages(List<Message.Mutable> messages)
    {
    }

    /**
     * <p>Callback method invoked when the given messages have failed to be sent.</p>
     * <p>The default implementation logs the failure at DEBUG level.</p>
     *
     * @param x        the exception that caused the failure
     * @param messages the messages being sent
     */
    public void onFailure(Throwable x, Message[] messages)
    {
        logger.debug("Messages failed " + Arrays.toString(messages), x);
    }

    private void updateBayeuxClientState(BayeuxClientStateUpdater updater)
    {
        // Increase how many threads are updating the state.
        // This is needed so that in waitFor() we can check
        // the state being sure that nobody is updating it.
        synchronized (this)
        {
            ++stateUpdaters;
        }

        // State update is non-blocking
        try
        {
            BayeuxClientState newState = null;
            BayeuxClientState oldState = bayeuxClientState.get();
            boolean updated = false;
            while (!updated)
            {
                newState = updater.create(oldState);
                if (newState == null)
                    throw new IllegalStateException();

                if (!oldState.isUpdateableTo(newState))
                {
                    logger.debug("State not updateable: {} -> {}", oldState, newState);
                    break;
                }

                updated = bayeuxClientState.compareAndSet(oldState, newState);
                logger.debug("State update: {} -> {}{}", oldState, newState, updated ? "" : " failed (concurrent update)");
                if (!updated)
                    oldState = bayeuxClientState.get();
            }

            updater.postCreate();

            if (updated)
            {
                if (!oldState.getType().equals(newState.getType()))
                    newState.enter(oldState.getType());

                newState.execute();
            }
        }
        finally
        {
            // Notify threads waiting in waitFor()
            synchronized (this)
            {
                --stateUpdaters;
                if (stateUpdaters == 0)
                    notifyAll();
            }
        }
    }

    public String dump()
    {
        StringBuilder b = new StringBuilder();
        dump(b, "");
        return b.toString();
    }

    private void prepareTransport(ClientTransport oldTransport, ClientTransport newTransport)
    {
        if (oldTransport != null)
            oldTransport.terminate();
        newTransport.init();
    }

    protected void onTransportFailure(String oldTransportName, String newTransportName, Throwable failure)
    {
    }

    /**
     * The states that a {@link BayeuxClient} may assume
     */
    public enum State
    {
        /**
         * State assumed after the handshake when the connection is broken
         */
        UNCONNECTED,
        /**
         * State assumed when the handshake is being sent
         */
        HANDSHAKING,
        /**
         * State assumed when a first handshake failed and the handshake is retried,
         * or when the Bayeux server requests a re-handshake
         */
        REHANDSHAKING,
        /**
         * State assumed when the connect is being sent for the first time
         */
        CONNECTING(HANDSHAKING),
        /**
         * State assumed when this {@link BayeuxClient} is connected to the Bayeux server
         */
        CONNECTED(HANDSHAKING, CONNECTING),
        /**
         * State assumed when the disconnect is being sent
         */
        DISCONNECTING,
        /**
         * State assumed before the handshake and when the disconnect is completed
         */
        DISCONNECTED(DISCONNECTING);

        private final State[] implieds;

        private State(State... implieds)
        {
            this.implieds = implieds;
        }

        private boolean implies(State state)
        {
            if (state == this)
                return true;
            for (State implied : implieds)
            {
                if (state == implied)
                    return true;
            }
            return false;
        }
    }

    private class PublishTransportListener implements TransportListener
    {
        public void onSending(Message[] messages)
        {
            BayeuxClient.this.onSending(messages);
        }

        public void onMessages(List<Message.Mutable> messages)
        {
            BayeuxClient.this.onMessages(messages);
            for (Message.Mutable message : messages)
                processMessage(message);
        }

        protected void processMessage(Message.Mutable message)
        {
            BayeuxClient.this.processMessage(message);
        }

        public void onFailure(Throwable failure, Message[] messages)
        {
            BayeuxClient.this.onFailure(failure, messages);
            failMessages(failure, messages);
        }
    }

    private class HandshakeTransportListener extends PublishTransportListener
    {
<<<<<<< HEAD
        public void onFailure(Throwable failure, Message[] messages)
        {
            logger.debug("Handshake failed: " + Arrays.toString(messages), failure);
            updateBayeuxClientState(new BayeuxClientStateUpdater()
=======
        protected void onFailure(final Throwable x, Message[] messages)
        {
            debug("Handshake failed: " + Arrays.toString(messages), x);

            List<ClientTransport> transports = transportRegistry.negotiate(getAllowedTransports().toArray(), BAYEUX_VERSION);
            if (transports.isEmpty())
>>>>>>> 6ce149b0
            {
                updateBayeuxClientState(new BayeuxClientStateUpdater()
                {
                    @Override
                    public BayeuxClientState create(BayeuxClientState oldState)
                    {
                        onTransportFailure(oldState.transport.getName(), null, x);
                        return new DisconnectedState(oldState.transport);
                    }
                });
            }
            else
            {
                final ClientTransport newTransport = transports.get(0);
                updateBayeuxClientState(new BayeuxClientStateUpdater()
                {
                    @Override
                    public BayeuxClientState create(BayeuxClientState oldState)
                    {
                        if (newTransport != oldState.transport)
                            prepareTransport(oldState.transport, newTransport);
                        onTransportFailure(oldState.transport.getName(), newTransport.getName(), x);
                        return new RehandshakingState(oldState.handshakeFields, newTransport, oldState.nextBackoff());
                    }
<<<<<<< HEAD
                }
            });
            super.onFailure(failure, messages);
=======
                });
            }
            super.onFailure(x, messages);
>>>>>>> 6ce149b0
        }

        @Override
        protected void processMessage(Message.Mutable message)
        {
            if (Channel.META_HANDSHAKE.equals(message.getChannel()))
                processHandshake(message);
            else
                super.processMessage(message);
        }
    }

    private class ConnectTransportListener extends PublishTransportListener
    {
        @Override
        public void onFailure(Throwable failure, Message[] messages)
        {
            updateBayeuxClientState(new BayeuxClientStateUpdater()
            {
                public BayeuxClientState create(BayeuxClientState oldState)
                {
                    return new UnconnectedState(oldState.handshakeFields, oldState.advice, oldState.transport, oldState.clientId, oldState.nextBackoff());
                }
            });
            super.onFailure(failure, messages);
        }

        @Override
        protected void processMessage(Message.Mutable message)
        {
            if (Channel.META_CONNECT.equals(message.getChannel()))
                processConnect(message);
            else
                super.processMessage(message);
        }
    }

    private class DisconnectTransportListener extends PublishTransportListener
    {
        @Override
        public void onFailure(Throwable failure, Message[] messages)
        {
            updateBayeuxClientState(new BayeuxClientStateUpdater()
            {
                public BayeuxClientState create(BayeuxClientState oldState)
                {
                    return new DisconnectedState(oldState.transport);
                }
            });
            super.onFailure(failure, messages);
        }

        @Override
        protected void processMessage(Message.Mutable message)
        {
            if (Channel.META_DISCONNECT.equals(message.getChannel()))
                processDisconnect(message);
            else
                super.processMessage(message);
        }
    }

    protected class BayeuxClientChannel extends AbstractSessionChannel
    {
        protected BayeuxClientChannel(ChannelId channelId)
        {
            super(channelId);
        }

        public ClientSession getSession()
        {
            throwIfReleased();
            return BayeuxClient.this;
        }

        public void publish(Object data, MessageListener listener)
        {
            throwIfReleased();
            Message.Mutable message = newMessage();
            message.setChannel(getId());
            message.setData(data);
            if (listener != null)
                message.put(PUBLISH_CALLBACK_KEY, listener);
            enqueueSend(message);
        }

        protected void sendSubscribe()
        {
            Message.Mutable message = newMessage();
            message.setChannel(Channel.META_SUBSCRIBE);
            message.put(Message.SUBSCRIPTION_FIELD, getId());
            enqueueSend(message);
        }

        protected void sendUnSubscribe()
        {
            Message.Mutable message = newMessage();
            message.setChannel(Channel.META_UNSUBSCRIBE);
            message.put(Message.SUBSCRIPTION_FIELD, getId());
            enqueueSend(message);
        }
    }

    private abstract class BayeuxClientStateUpdater
    {
        public abstract BayeuxClientState create(BayeuxClientState oldState);

        public void postCreate()
        {
        }
    }

    private abstract class BayeuxClientState
    {
        protected final State type;
        protected final Map<String, Object> handshakeFields;
        protected final Map<String, Object> advice;
        protected final ClientTransport transport;
        protected final String clientId;
        protected final long backoff;

        private BayeuxClientState(State type,
                                  Map<String, Object> handshakeFields,
                                  Map<String, Object> advice,
                                  ClientTransport transport,
                                  String clientId,
                                  long backoff)
        {
            this.type = type;
            this.handshakeFields = handshakeFields;
            this.advice = advice;
            this.transport = transport;
            this.clientId = clientId;
            this.backoff = backoff;
        }

        protected long getInterval()
        {
            long result = 0;
            if (advice != null && advice.containsKey(Message.INTERVAL_FIELD))
                result = ((Number)advice.get(Message.INTERVAL_FIELD)).longValue();
            return result;
        }

        protected void send(TransportListener listener, Message.Mutable... messages)
        {
            // Use ArrayList because Arrays.asList() does not support Iterator.remove()
            List<Message.Mutable> messageList = new ArrayList<>(Arrays.asList(messages));
            for (Iterator<Message.Mutable> iterator = messageList.iterator(); iterator.hasNext();)
            {
                Message.Mutable message = iterator.next();

                String messageId = newMessageId();
                message.setId(messageId);

                if (clientId != null)
                    message.setClientId(clientId);

                // Remove the publish callback before calling the extensions
                ClientSessionChannel.MessageListener callback = (ClientSessionChannel.MessageListener)message.remove(PUBLISH_CALLBACK_KEY);

                if (extendSend(message))
                {
                    // Extensions may have modified the messageId, but we need to own
                    // the messageId in case of meta messages to link request/response
                    // in non request/response transports such as websocket
                    message.setId(messageId);
                    if (callback != null)
                        publishCallbacks.put(messageId, callback);
                }
                else
                {
                    iterator.remove();
                }
            }
            if (!messageList.isEmpty())
            {
                logger.debug("Sending messages {}", messageList);
                transport.send(listener, messageList.toArray(new Message.Mutable[messageList.size()]));
            }
        }

        private long nextBackoff()
        {
            return Math.min(backoff + getBackoffIncrement(), getMaxBackoff());
        }

        protected abstract boolean isUpdateableTo(BayeuxClientState newState);

        /**
         * <p>Callback invoked when the state changed from the given {@code oldState}
         * to this state (and only when the two states are different).</p>
         *
         * @param oldState the previous state
         * @see #execute()
         */
        protected void enter(State oldState)
        {
        }

        /**
         * <p>Callback invoked when this state becomes the new state, even if the
         * previous state was equal to this state.</p>
         *
         * @see #enter(State)
         */
        protected abstract void execute();

        public State getType()
        {
            return type;
        }

        @Override
        public String toString()
        {
            return type.toString();
        }
    }

    private class DisconnectedState extends BayeuxClientState
    {
        private DisconnectedState(ClientTransport transport)
        {
            super(State.DISCONNECTED, null, null, transport, null, 0);
        }

        @Override
        protected boolean isUpdateableTo(BayeuxClientState newState)
        {
            return newState.type == State.HANDSHAKING;
        }

        @Override
        protected void execute()
        {
            transport.terminate();
            terminate();
        }
    }

    private class AbortedState extends DisconnectedState
    {
        private AbortedState(ClientTransport transport)
        {
            super(transport);
        }

        @Override
        protected void execute()
        {
            transport.abort();
            terminate();
        }
    }

    private class HandshakingState extends BayeuxClientState
    {
        private HandshakingState(Map<String, Object> handshakeFields, ClientTransport transport)
        {
            super(State.HANDSHAKING, handshakeFields, null, transport, null, 0);
        }

        @Override
        protected boolean isUpdateableTo(BayeuxClientState newState)
        {
            return newState.type == State.CONNECTING ||
                    newState.type == State.REHANDSHAKING ||
                    newState.type == State.DISCONNECTED;
        }

        @Override
        protected void enter(State oldState)
        {
            // Always reset the subscriptions when a handshake has been requested.
            resetSubscriptions();
        }

        @Override
        protected void execute()
        {
            // The state could change between now and when sendHandshake() runs;
            // in this case the handshake message will not be sent and will not
            // be failed, because most probably the client has been disconnected.
            sendHandshake();
        }
    }

    private class RehandshakingState extends BayeuxClientState
    {
        public RehandshakingState(Map<String, Object> handshakeFields, ClientTransport transport, long backoff)
        {
            super(State.REHANDSHAKING, handshakeFields, null, transport, null, backoff);
        }

        @Override
        protected boolean isUpdateableTo(BayeuxClientState newState)
        {
            return newState.type == State.CONNECTING ||
                    newState.type == State.REHANDSHAKING ||
                    newState.type == State.DISCONNECTED;
        }

        @Override
        protected void enter(State oldState)
        {
            // Reset the subscriptions if this is not a failure from a requested handshake.
            // Subscriptions may be queued after requested handshakes.
            if (oldState != State.HANDSHAKING)
                resetSubscriptions();
        }

        @Override
        protected void execute()
        {
            scheduleHandshake(getInterval(), backoff);
        }
    }

    private class ConnectingState extends BayeuxClientState
    {
        private ConnectingState(Map<String, Object> handshakeFields, Map<String, Object> advice, ClientTransport transport, String clientId)
        {
            super(State.CONNECTING, handshakeFields, advice, transport, clientId, 0);
        }

        @Override
        protected boolean isUpdateableTo(BayeuxClientState newState)
        {
            return newState.type == State.CONNECTED ||
                    newState.type == State.UNCONNECTED ||
                    newState.type == State.REHANDSHAKING ||
                    newState.type == State.DISCONNECTING ||
                    newState.type == State.DISCONNECTED;
        }

        @Override
        protected void execute()
        {
            // Send the messages that may have queued up before the handshake completed
            sendBatch();
            scheduleConnect(getInterval(), backoff);
        }
    }

    private class ConnectedState extends BayeuxClientState
    {
        private ConnectedState(Map<String, Object> handshakeFields, Map<String, Object> advice, ClientTransport transport, String clientId)
        {
            super(State.CONNECTED, handshakeFields, advice, transport, clientId, 0);
        }

        @Override
        protected boolean isUpdateableTo(BayeuxClientState newState)
        {
            return newState.type == State.CONNECTED ||
                    newState.type == State.UNCONNECTED ||
                    newState.type == State.REHANDSHAKING ||
                    newState.type == State.DISCONNECTING ||
                    newState.type == State.DISCONNECTED;
        }

        @Override
        protected void execute()
        {
            scheduleConnect(getInterval(), backoff);
        }
    }

    private class UnconnectedState extends BayeuxClientState
    {
        private UnconnectedState(Map<String, Object> handshakeFields, Map<String, Object> advice, ClientTransport transport, String clientId, long backoff)
        {
            super(State.UNCONNECTED, handshakeFields, advice, transport, clientId, backoff);
        }

        @Override
        protected boolean isUpdateableTo(BayeuxClientState newState)
        {
            return newState.type == State.CONNECTED ||
                    newState.type == State.UNCONNECTED ||
                    newState.type == State.REHANDSHAKING ||
                    newState.type == State.DISCONNECTED;
        }

        @Override
        protected void execute()
        {
            scheduleConnect(getInterval(), backoff);
        }
    }

    private class DisconnectingState extends BayeuxClientState
    {
        private DisconnectingState(ClientTransport transport, String clientId)
        {
            super(State.DISCONNECTING, null, null, transport, clientId, 0);
        }

        @Override
        protected boolean isUpdateableTo(BayeuxClientState newState)
        {
            return newState.type == State.DISCONNECTED;
        }

        @Override
        protected void execute()
        {
            Message.Mutable message = newMessage();
            message.setChannel(Channel.META_DISCONNECT);
            send(disconnectListener, message);
        }
    }
}<|MERGE_RESOLUTION|>--- conflicted
+++ resolved
@@ -1159,26 +1159,19 @@
 
     private class HandshakeTransportListener extends PublishTransportListener
     {
-<<<<<<< HEAD
-        public void onFailure(Throwable failure, Message[] messages)
+        public void onFailure(final Throwable failure, Message[] messages)
         {
             logger.debug("Handshake failed: " + Arrays.toString(messages), failure);
-            updateBayeuxClientState(new BayeuxClientStateUpdater()
-=======
-        protected void onFailure(final Throwable x, Message[] messages)
-        {
-            debug("Handshake failed: " + Arrays.toString(messages), x);
 
             List<ClientTransport> transports = transportRegistry.negotiate(getAllowedTransports().toArray(), BAYEUX_VERSION);
             if (transports.isEmpty())
->>>>>>> 6ce149b0
             {
                 updateBayeuxClientState(new BayeuxClientStateUpdater()
                 {
                     @Override
                     public BayeuxClientState create(BayeuxClientState oldState)
                     {
-                        onTransportFailure(oldState.transport.getName(), null, x);
+                        onTransportFailure(oldState.transport.getName(), null, failure);
                         return new DisconnectedState(oldState.transport);
                     }
                 });
@@ -1193,18 +1186,12 @@
                     {
                         if (newTransport != oldState.transport)
                             prepareTransport(oldState.transport, newTransport);
-                        onTransportFailure(oldState.transport.getName(), newTransport.getName(), x);
+                        onTransportFailure(oldState.transport.getName(), newTransport.getName(), failure);
                         return new RehandshakingState(oldState.handshakeFields, newTransport, oldState.nextBackoff());
                     }
-<<<<<<< HEAD
-                }
-            });
+                });
+            }
             super.onFailure(failure, messages);
-=======
-                });
-            }
-            super.onFailure(x, messages);
->>>>>>> 6ce149b0
         }
 
         @Override
