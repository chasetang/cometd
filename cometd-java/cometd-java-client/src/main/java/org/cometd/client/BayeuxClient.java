--- conflicted
+++ resolved
@@ -1138,13 +1138,6 @@
             logger.debug("Messages failed " + messages, failure);
     }
 
-    public String dump()
-    {
-        StringBuilder b = new StringBuilder();
-        dump(b, "");
-        return b.toString();
-    }
-
     private void prepareTransport(ClientTransport oldTransport, ClientTransport newTransport)
     {
         if (oldTransport != null)
@@ -1219,18 +1212,8 @@
                 }
             }
         }
-<<<<<<< HEAD
 
         handler.handle(failureInfo);
-=======
-    }
-
-    private void prepareTransport(ClientTransport oldTransport, ClientTransport newTransport)
-    {
-        if (oldTransport != null)
-            oldTransport.terminate();
-        newTransport.init();
->>>>>>> 6815e9ff
     }
 
     protected void onTransportFailure(String oldTransportName, String newTransportName, Throwable failure)
