--- conflicted
+++ resolved
@@ -1,8 +1,5 @@
 package org.cometd.websocket.client;
 
-import java.io.IOException;
-import java.net.ConnectException;
-import java.net.SocketTimeoutException;
 import java.net.URI;
 import java.net.URISyntaxException;
 import java.util.Collections;
@@ -10,17 +7,10 @@
 import java.util.LinkedList;
 import java.util.List;
 import java.util.Map;
-<<<<<<< HEAD
-import java.util.concurrent.CountDownLatch;
 import java.util.concurrent.Executors;
 import java.util.concurrent.ScheduledExecutorService;
 import java.util.concurrent.ScheduledFuture;
 import java.util.concurrent.TimeUnit;
-=======
-import java.util.concurrent.Future;
-import java.util.concurrent.TimeUnit;
-import java.util.concurrent.TimeoutException;
->>>>>>> 9896e4d3
 
 import org.cometd.bayeux.Channel;
 import org.cometd.bayeux.Message;
@@ -40,13 +30,8 @@
     public final static String PREFIX = "ws";
     public final static String NAME = "websocket";
     public final static String PROTOCOL_OPTION = "protocol";
-<<<<<<< HEAD
-
-=======
-    public final static String BUFFER_SIZE_OPTION = "bufferSize";
     public final static String CONNECT_TIMEOUT = "connectTimeout";
-    
->>>>>>> 9896e4d3
+
     public static WebSocketTransport create(Map<String, Object> options)
     {
         return create(options, new WebSocketClient());
@@ -76,7 +61,6 @@
 
     private final Logger logger = Log.getLogger(getClass().getName());
     private final WebSocketClient _webSocketClient;
-<<<<<<< HEAD
     private final ScheduledExecutorService _scheduler;
     private final boolean _shutdownScheduler;
     private final WebSocket _websocket = new CometDWebSocket();
@@ -85,14 +69,7 @@
     private boolean _aborted;
     private volatile boolean _webSocketSupported = true;
     private volatile WebSocket.Connection _connection;
-    private volatile CountDownLatch _opened;
     private volatile String _protocol = "cometd";
-=======
-    private final WebSocket _websocket = new CometdWebSocket();
-    private Future<WebSocket.Connection> _handshake;
-    private WebSocket.Connection _connection;
-    private String _protocol="cometd";
->>>>>>> 9896e4d3
     private volatile TransportListener _listener;
     private volatile Map<String, Object> _advice;
 
@@ -122,123 +99,94 @@
         _protocol = getOption(PROTOCOL_OPTION, _protocol);
     }
 
-<<<<<<< HEAD
     private int getMaxNetworkDelay()
     {
         return getOption(MAX_NETWORK_DELAY_OPTION, 5000);
-=======
-        _protocol=getOption(PROTOCOL_OPTION,_protocol);
-        int maxIdleTime=
-            getOption(TIMEOUT_OPTION,30000)+
-            getOption(INTERVAL_OPTION,10000)+
-            getOption(MAX_NETWORK_DELAY_OPTION,5000)*2;
-        
-        Map<String,String> cookies = new HashMap<String,String>();
+    }
+
+    @Override
+    public void abort()
+    {
+        final Connection connection = _connection;
+        if (connection != null)
+            connection.disconnect();
+    }
+
+    @Override
+    public void reset()
+    {
+        abort();
+        if (_shutdownScheduler)
+            _scheduler.shutdown();
+    }
+
+    @Override
+    public void send(TransportListener listener, Message.Mutable... messages)
+    {
+        if (_aborted)
+            throw new IllegalStateException("Aborted");
+
+        try
+        {
+            // TODO: avoid JSON dependency
+            String content = JSON.toString(messages);
+
+            for (Message.Mutable message : messages)
+                registerMessage(message, listener);
+
+            Connection connection = connect(listener, messages);
+            if (connection == null)
+                return;
+
+            logger.debug("Sending messages {}", content);
+            connection.sendMessage(content);
+            listener.onSending(messages);
+        }
+        catch (Exception x)
+        {
+            listener.onException(x, messages);
+        }
+    }
+
+    private Connection connect(TransportListener listener, Mutable[] messages)
+    {
+        Connection connection = _connection;
+        if (connection != null)
+            return connection;
+
+        // TODO: the key point here is to differentiate between critical failure
+        // TODO: e.g. server does not support websocket and retry-able failures
+        // TODO: e.g. ConnectException
+
+        // Mangle the URL
+        String url = getURL();
+        url = url.replaceFirst("^http", "ws");
+
+        // Prepare the cookies
+        Map<String, String> cookies = new HashMap<String, String>();
         for (Cookie cookie : getCookieProvider().getCookies())
-            cookies.put(cookie.getName(),cookie.getValue());
-        
+            cookies.put(cookie.getName(), cookie.getValue());
+
         try
         {
-            String url=getURL();
-            if (url.startsWith("http"))
-                url="ws"+url.substring(4);
-            URI uri=new URI(url);
+/*
             WebSocketClient client=new WebSocketClient(_webSocketClient);
             client.setMaxIdleTime(maxIdleTime);
             client.setProtocol(_protocol);
             client.getCookies().putAll(cookies);
             _handshake=client.open(uri,_websocket);
-        }
-        catch(Exception e)
-        {
-            throw new RuntimeException(e);
-        }
->>>>>>> 9896e4d3
-    }
-
-    @Override
-    public void abort()
-    {
-        final Connection connection = _connection;
-        if (connection != null)
-            connection.disconnect();
-    }
-
-    @Override
-    public void reset()
-    {
-        abort();
-        if (_shutdownScheduler)
-            _scheduler.shutdown();
-    }
-
-    @Override
-    public void send(TransportListener listener, Message.Mutable... messages)
-    {
-        if (_aborted)
-            throw new IllegalStateException("Aborted");
-
-        try
-        {
-            String content = JSON.toString(messages);
-
-            for (Message.Mutable message : messages)
-                registerMessage(message, listener);
-
-            Connection connection = connect(listener, messages);
-            if (connection == null)
-                return;
-
-            logger.debug("Sending messages {}", content);
-            connection.sendMessage(content);
-            listener.onSending(messages);
-        }
-        catch (Exception x)
-        {
-            listener.onException(x, messages);
-        }
-    }
-
-    private Connection connect(TransportListener listener, Mutable[] messages)
-    {
-<<<<<<< HEAD
-        Connection connection = _connection;
-        if (connection != null)
-            return connection;
-
-        // TODO: the key point here is to differentiate between critical failure
-        // TODO: e.g. server does not support websocket and retry-able failures
-        // TODO: e.g. ConnectException
-
-        // Mangle the URL
-        String url = getURL();
-        url = url.replaceFirst("^http", "ws");
-
-        // Prepare the cookies
-        Map<String, String> cookies = new HashMap<String, String>();
-        for (Cookie cookie : getCookieProvider().getCookies())
-            cookies.put(cookie.getName(), cookie.getValue());
-
-        try
-=======
-        _listener=listener;
-        
-        Connection connection=_connection;
-
-        System.err.println("connection "+connection);
-        if (connection==null)
->>>>>>> 9896e4d3
-        {
+*/
+
             URI uri = new URI(url);
             logger.debug("Opening websocket connection to {}", uri);
-            _opened = new CountDownLatch(1);
-            _webSocketClient.open(uri, _websocket, _protocol, 0, cookies, null);
+//            _webSocketClient.open(uri, _websocket, _protocol, 0, cookies, null);
             return _connection;
         }
         catch (URISyntaxException x)
         {
             listener.onProtocolError(x.getMessage(), messages);
         }
+/*
         catch (ConnectException x)
         {
             listener.onConnectException(x, messages);
@@ -251,6 +199,7 @@
         {
             listener.onException(x, messages);
         }
+*/
         return null;
     }
 
@@ -265,7 +214,6 @@
                 advice = _advice;
             if (advice != null)
             {
-<<<<<<< HEAD
                 Object timeout = advice.get("timeout");
                 if (timeout instanceof Number)
                     maxNetworkDelay += ((Number)timeout).intValue();
@@ -300,24 +248,6 @@
             }
         }
         else
-=======
-                int connectTimeout=getOption(CONNECT_TIMEOUT,10000);
-                connection=_handshake.get(connectTimeout,TimeUnit.MILLISECONDS);
-            }
-            catch(Exception e)
-            {
-                e.printStackTrace();
-                Log.debug(e);
-                listener.onConnectException(e,messages);
-                return;
-            }
-        }
-        
-        // TODO avoid JSON dependency
-        String content = JSON.toString(messages);
-        System.err.println("send "+content);
-        try
->>>>>>> 9896e4d3
         {
             synchronized (this)
             {
@@ -390,15 +320,11 @@
             _metaExchanges.clear();
             for (List<WebSocketExchange> exchanges : _exchanges.values())
             {
-<<<<<<< HEAD
                 for (WebSocketExchange exchange : exchanges)
                 {
                     exchange.task.cancel(false);
                     exchange.listener.onProtocolError(error, new Message[]{exchange.message});
                 }
-=======
-                WebSocketTransport.this._connection=connection;
->>>>>>> 9896e4d3
             }
             _exchanges.clear();
         }
@@ -414,7 +340,6 @@
 
             _connection = connection;
             logger.debug("Opened websocket connection {}", connection);
-            _opened.countDown();
         }
 
         public void onClose(int closeCode, String message)
@@ -429,7 +354,6 @@
                     for (WebSocketExchange exchange : exchanges)
                         exchange.task.cancel(false);
             }
-<<<<<<< HEAD
             // TODO: must count down opened ?
 //            _opened.countDown();
         }
@@ -439,11 +363,6 @@
             _webSocketSupported = false;
             _aborted = true;
             failExchangesForProtocol(message);
-            _opened.countDown();
-=======
-            
-            // TODO Surely more to do here?
->>>>>>> 9896e4d3
         }
 
         public void onMessage(String data)
