/*
 * Copyright (c) 2010 the original author or authors.
 *
 * Licensed under the Apache License, Version 2.0 (the "License");
 * you may not use this file except in compliance with the License.
 * You may obtain a copy of the License at
 *
 *     http://www.apache.org/licenses/LICENSE-2.0
 *
 * Unless required by applicable law or agreed to in writing, software
 * distributed under the License is distributed on an "AS IS" BASIS,
 * WITHOUT WARRANTIES OR CONDITIONS OF ANY KIND, either express or implied.
 * See the License for the specific language governing permissions and
 * limitations under the License.
 */

package org.cometd.oort;

import java.net.DatagramPacket;
import java.net.InetAddress;
import java.net.MulticastSocket;
import java.net.SocketTimeoutException;
import java.util.ArrayList;
import java.util.List;

<<<<<<< HEAD
import org.eclipse.jetty.server.NetworkConnector;
=======
import org.cometd.bayeux.server.BayeuxServer;
>>>>>>> f5582d0f
import org.eclipse.jetty.server.Server;
import org.junit.After;
import org.junit.Assert;
import org.junit.Assume;
import org.junit.Before;
import org.junit.Test;

public class OortMulticastConfigurerTest extends OortTest
{
    private final List<OortMulticastConfigurer> configurers = new ArrayList<>();

    public OortMulticastConfigurerTest(String serverTransport)
    {
        super(serverTransport);
    }

    @Before
    public void assumeMulticast() throws Exception
    {
        InetAddress multicastAddress = InetAddress.getByName("239.255.0.1");

        // Make sure receiver is setup before the sender, otherwise the packet gets lost
        MulticastSocket receiver = new MulticastSocket(0);
        receiver.joinGroup(multicastAddress);

        MulticastSocket sender = new MulticastSocket();
        sender.setTimeToLive(1);
        sender.send(new DatagramPacket(new byte[]{1}, 0, 1, multicastAddress, receiver.getLocalPort()));
        sender.close();

        byte[] buffer = new byte[1];
        receiver.setSoTimeout(1000);
        try
        {
            receiver.receive(new DatagramPacket(buffer, 0, buffer.length));
        }
        catch (SocketTimeoutException x)
        {
            Assume.assumeNoException(x);
        }
        finally
        {
            receiver.close();
        }
    }

    private OortMulticastConfigurer startConfigurer(Oort oort, int groupPort) throws Exception
    {
        OortMulticastConfigurer configurer = new OortMulticastConfigurer(oort);
        configurer.setGroupPort(groupPort);
        configurers.add(configurer);
        configurer.start();
        return configurer;
    }

    @After
    public void stopConfigurers() throws Exception
    {
        for (int i = configurers.size() - 1; i >= 0; --i)
            stopConfigurer(configurers.get(i));
    }

    private void stopConfigurer(OortMulticastConfigurer configurer) throws Exception
    {
        configurer.stop();
        configurer.join(1000);
    }

    @Test
    public void testTwoComets() throws Exception
    {
        Server server1 = startServer(0);
        int groupPort = ((NetworkConnector)server1.getConnectors()[0]).getLocalPort();
        Oort oort1 = startOort(server1);
        startConfigurer(oort1, groupPort);

        Server server2 = startServer(0);
        Oort oort2 = startOort(server2);
        startConfigurer(oort2, groupPort);

        // Give some time to advertise
        Thread.sleep(1000);

        Assert.assertEquals(1, oort1.getKnownComets().size());
        Assert.assertEquals(1, oort2.getKnownComets().size());
    }

    @Test
    public void testThreeComets() throws Exception
    {
        Server server1 = startServer(0);
        int groupPort = ((NetworkConnector)server1.getConnectors()[0]).getLocalPort();
        Oort oort1 = startOort(server1);
        startConfigurer(oort1, groupPort);

        Server server2 = startServer(0);
        Oort oort2 = startOort(server2);
        final OortMulticastConfigurer configurer2 = startConfigurer(oort2, groupPort);

        // Give some time to advertise
        Thread.sleep(1000);

        Assert.assertEquals(1, oort1.getKnownComets().size());
        Assert.assertEquals(1, oort2.getKnownComets().size());

        // Create another comet
        Server server3 = startServer(0);
        Oort oort3 = startOort(server3);
        startConfigurer(oort3, groupPort);

        // Give some time to advertise
        Thread.sleep(1000);

        Assert.assertEquals(2, oort1.getKnownComets().size());
        Assert.assertEquals(2, oort2.getKnownComets().size());
        Assert.assertEquals(2, oort3.getKnownComets().size());

        stopConfigurer(configurer2);
        stopOort(oort2);
        stopServer(server2);

        // Give some time to advertise
        Thread.sleep(1000);

        Assert.assertEquals(1, oort1.getKnownComets().size());
        Assert.assertEquals(oort3.getURL(), oort1.getKnownComets().iterator().next());
        Assert.assertEquals(1, oort3.getKnownComets().size());
        Assert.assertEquals(oort1.getURL(), oort3.getKnownComets().iterator().next());
    }

    @Test
    public void testTwoCometsOneWithWrongURL() throws Exception
    {
        long connectTimeout = 1000;

        Server serverA = startServer(0);
        int groupPort = serverA.getConnectors()[0].getLocalPort();
        Oort oortA = startOort(serverA);
        OortMulticastConfigurer configurerA = new OortMulticastConfigurer(oortA);
        configurerA.setGroupPort(groupPort);
        configurerA.setConnectTimeout(connectTimeout);
        configurers.add(configurerA);
        configurerA.start();

        Server serverB = startServer(0);
        String wrongURL = "http://localhost:4/cometd";
        BayeuxServer bayeuxServerB = (BayeuxServer)serverB.getAttribute(BayeuxServer.ATTRIBUTE);
        Oort oortB = new Oort(bayeuxServerB, wrongURL);
        oortB.setClientDebugEnabled(Boolean.getBoolean("debugTests"));
        oortB.start();

        OortMulticastConfigurer configurerB = new OortMulticastConfigurer(oortB);
        configurerB.setGroupPort(groupPort);
        configurerB.start();

        // Give some time to advertise
        Thread.sleep(2 * connectTimeout);

        // Stop configurerB to make sure it won't advertise again.
        configurerB.stop();
        Assert.assertTrue(configurerB.join(2 * connectTimeout));
        // Node B may have send an advertisement just before being stopped,
        // so wait to be sure that A does not try to connect anymore.
        Thread.sleep(2 * connectTimeout);

        // At this point, A has given up trying to connect to B.
        // However, B was able to connect to A.
        // Node A is still advertising, but node B is not.

        Assert.assertEquals(0, oortA.getKnownComets().size());
        Assert.assertEquals(1, oortB.getKnownComets().size());

        // Now start nodeB with the right URL
        oortB.stop();
        oortB = startOort(serverB);
        startConfigurer(oortB, groupPort);

        // Give some time to advertise
        Thread.sleep(2 * connectTimeout);

        Assert.assertEquals(1, oortA.getKnownComets().size());
        Assert.assertEquals(1, oortB.getKnownComets().size());
    }
}<|MERGE_RESOLUTION|>--- conflicted
+++ resolved
@@ -23,11 +23,8 @@
 import java.util.ArrayList;
 import java.util.List;
 
-<<<<<<< HEAD
+import org.cometd.bayeux.server.BayeuxServer;
 import org.eclipse.jetty.server.NetworkConnector;
-=======
-import org.cometd.bayeux.server.BayeuxServer;
->>>>>>> f5582d0f
 import org.eclipse.jetty.server.Server;
 import org.junit.After;
 import org.junit.Assert;
@@ -164,7 +161,7 @@
         long connectTimeout = 1000;
 
         Server serverA = startServer(0);
-        int groupPort = serverA.getConnectors()[0].getLocalPort();
+        int groupPort = ((NetworkConnector)serverA.getConnectors()[0]).getLocalPort();
         Oort oortA = startOort(serverA);
         OortMulticastConfigurer configurerA = new OortMulticastConfigurer(oortA);
         configurerA.setGroupPort(groupPort);
@@ -176,7 +173,6 @@
         String wrongURL = "http://localhost:4/cometd";
         BayeuxServer bayeuxServerB = (BayeuxServer)serverB.getAttribute(BayeuxServer.ATTRIBUTE);
         Oort oortB = new Oort(bayeuxServerB, wrongURL);
-        oortB.setClientDebugEnabled(Boolean.getBoolean("debugTests"));
         oortB.start();
 
         OortMulticastConfigurer configurerB = new OortMulticastConfigurer(oortB);
