--- conflicted
+++ resolved
@@ -68,52 +68,7 @@
     }
 
     @Test
-<<<<<<< HEAD
-    public void testHandshakeDenied() throws Exception
-    {
-=======
-    public void testBatchingAfterHandshake() throws Exception {
-        final BayeuxClient client = newBayeuxClient();
-        final AtomicBoolean connected = new AtomicBoolean();
-        client.getChannel(Channel.META_CONNECT).addListener(new ClientSessionChannel.MessageListener() {
-            public void onMessage(ClientSessionChannel channel, Message message) {
-                connected.set(message.isSuccessful());
-            }
-        });
-        client.getChannel(Channel.META_HANDSHAKE).addListener(new ClientSessionChannel.MessageListener() {
-            public void onMessage(ClientSessionChannel channel, Message message) {
-                connected.set(false);
-            }
-        });
-        client.handshake();
-
-        final String channelName = "/foo/bar";
-        final BlockingArrayQueue<String> messages = new BlockingArrayQueue<>();
-        client.batch(new Runnable() {
-            public void run() {
-                // Subscribe and publish must be batched so that they are sent in order,
-                // otherwise it's possible that the subscribe arrives to the server after the publish
-                client.getChannel(channelName).subscribe(new ClientSessionChannel.MessageListener() {
-                    public void onMessage(ClientSessionChannel channel, Message message) {
-                        messages.add(channel.getId());
-                        messages.add(message.getData().toString());
-                    }
-                });
-                client.getChannel(channelName).publish("hello");
-            }
-        });
-
-        Assert.assertTrue(client.waitFor(5000, BayeuxClient.State.CONNECTED));
-
-        Assert.assertEquals(channelName, messages.poll(1, TimeUnit.SECONDS));
-        Assert.assertEquals("hello", messages.poll(1, TimeUnit.SECONDS));
-
-        disconnectBayeuxClient(client);
-    }
-
-    @Test
     public void testHandshakeDenied() throws Exception {
->>>>>>> ed602f7e
         BayeuxClient client = newBayeuxClient();
         SecurityPolicy oldPolicy = bayeux.getSecurityPolicy();
         bayeux.setSecurityPolicy(new DefaultSecurityPolicy() {
@@ -145,97 +100,7 @@
     }
 
     @Test
-<<<<<<< HEAD
-    public void testPublish() throws Exception
-    {
-=======
-    public void testPerf() throws Exception {
-        boolean stress = Boolean.getBoolean("STRESS");
-        Random random = new Random();
-
-        final int rooms = stress ? 100 : 1;
-        final int publish = stress ? 4000 : 100;
-        final int batch = stress ? 10 : 2;
-        final int pause = stress ? 50 : 10;
-        BayeuxClient[] clients = new BayeuxClient[stress ? 500 : 2 * rooms];
-
-        final AtomicInteger connections = new AtomicInteger();
-        final AtomicInteger received = new AtomicInteger();
-
-        for (int i = 0; i < clients.length; i++) {
-            final AtomicBoolean connected = new AtomicBoolean();
-            final BayeuxClient client = newBayeuxClient();
-            final String room = "/channel/" + (i % rooms);
-            clients[i] = client;
-
-            client.getChannel(Channel.META_HANDSHAKE).addListener(new ClientSessionChannel.MessageListener() {
-                public void onMessage(ClientSessionChannel channel, Message message) {
-                    if (connected.getAndSet(false)) {
-                        connections.decrementAndGet();
-                    }
-
-                    if (message.isSuccessful()) {
-                        client.getChannel(room).subscribe(new ClientSessionChannel.MessageListener() {
-                            public void onMessage(ClientSessionChannel channel, Message message) {
-                                received.incrementAndGet();
-                            }
-                        });
-                    }
-                }
-            });
-
-            client.getChannel(Channel.META_CONNECT).addListener(new ClientSessionChannel.MessageListener() {
-                public void onMessage(ClientSessionChannel channel, Message message) {
-                    if (!connected.getAndSet(message.isSuccessful())) {
-                        connections.incrementAndGet();
-                    }
-                }
-            });
-
-            clients[i].handshake();
-            client.waitFor(5000, State.CONNECTED);
-        }
-
-        Assert.assertEquals(clients.length, connections.get());
-
-        long start0 = System.currentTimeMillis();
-        for (int i = 0; i < publish; i++) {
-            final int sender = random.nextInt(clients.length);
-            final String channel = "/channel/" + random.nextInt(rooms);
-
-            String data = "data from " + sender + " to " + channel;
-            // System.err.println(data);
-            clients[sender].getChannel(channel).publish(data);
-
-            if (i % batch == (batch - 1)) {
-                System.err.print('.');
-                Thread.sleep(pause);
-            }
-            if (i % 1000 == 999) {
-                System.err.println();
-            }
-        }
-        System.err.println();
-
-        int expected = clients.length * publish / rooms;
-
-        long start = System.currentTimeMillis();
-        while (received.get() < expected && (System.currentTimeMillis() - start) < 10000) {
-            Thread.sleep(100);
-            System.err.println("received " + received.get() + "/" + expected);
-        }
-        System.err.println((received.get() * 1000) / (System.currentTimeMillis() - start0) + " m/s");
-
-        Assert.assertEquals(expected, received.get());
-
-        for (BayeuxClient client : clients) {
-            Assert.assertTrue(client.disconnect(stress ? 5000 : 2000));
-        }
-    }
-
-    @Test
     public void testPublish() throws Exception {
->>>>>>> ed602f7e
         final BlockingArrayQueue<String> results = new BlockingArrayQueue<>();
 
         String channelName = "/chat/msg";
