<?xml version="1.0" encoding="UTF-8"?>
<project xmlns="http://maven.apache.org/POM/4.0.0" xmlns:xsi="http://www.w3.org/2001/XMLSchema-instance" xsi:schemaLocation="http://maven.apache.org/POM/4.0.0 http://maven.apache.org/xsd/maven-4.0.0.xsd">

    <parent>
        <groupId>org.cometd</groupId>
        <artifactId>cometd-project</artifactId>
        <version>3.0.0-SNAPSHOT</version>
    </parent>

    <modelVersion>4.0.0</modelVersion>
    <groupId>org.cometd.java</groupId>
    <artifactId>cometd-java</artifactId>
    <packaging>pom</packaging>
    <name>CometD :: Java</name>

<<<<<<< HEAD
    <properties>
        <jackson1-version>1.9.12</jackson1-version>
        <jackson2-version>2.1.4</jackson2-version>
    </properties>

=======
>>>>>>> f4755ff4
    <modules>
        <module>bayeux-api</module>
        <module>cometd-java-annotations</module>
        <module>cometd-java-client</module>
        <module>cometd-java-common</module>
        <module>cometd-java-examples</module>
        <module>cometd-java-oort</module>
        <module>cometd-java-server</module>
        <module>cometd-java-websocket</module>
        <module>cometd-java-benchmark</module>
    </modules>

    <dependencyManagement>
        <dependencies>
            <dependency>
                <groupId>org.eclipse.jetty.toolchain</groupId>
                <artifactId>jetty-test-helper</artifactId>
                <version>2.0</version>
                <scope>test</scope>
            </dependency>
        </dependencies>
    </dependencyManagement>

</project><|MERGE_RESOLUTION|>--- conflicted
+++ resolved
@@ -13,14 +13,6 @@
     <packaging>pom</packaging>
     <name>CometD :: Java</name>
 
-<<<<<<< HEAD
-    <properties>
-        <jackson1-version>1.9.12</jackson1-version>
-        <jackson2-version>2.1.4</jackson2-version>
-    </properties>
-
-=======
->>>>>>> f4755ff4
     <modules>
         <module>bayeux-api</module>
         <module>cometd-java-annotations</module>
