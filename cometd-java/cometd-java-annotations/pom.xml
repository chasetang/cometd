<?xml version="1.0" encoding="UTF-8"?>
<project xmlns="http://maven.apache.org/POM/4.0.0" xmlns:xsi="http://www.w3.org/2001/XMLSchema-instance" xsi:schemaLocation="http://maven.apache.org/POM/4.0.0 http://maven.apache.org/xsd/maven-4.0.0.xsd">

    <parent>
        <groupId>org.cometd.java</groupId>
        <artifactId>cometd-java</artifactId>
<<<<<<< HEAD
        <version>4.0.0-SNAPSHOT</version>
=======
        <version>3.1.3-SNAPSHOT</version>
>>>>>>> b9d2d085
    </parent>

    <modelVersion>4.0.0</modelVersion>
    <artifactId>cometd-java-annotations</artifactId>
    <name>CometD :: Java :: Annotations</name>

    <dependencies>
        <dependency>
            <groupId>javax.servlet</groupId>
            <artifactId>javax.servlet-api</artifactId>
        </dependency>
        <dependency>
            <groupId>javax.inject</groupId>
            <artifactId>javax.inject</artifactId>
        </dependency>
        <dependency>
            <groupId>javax.annotation</groupId>
            <artifactId>jsr250-api</artifactId>
        </dependency>
        <dependency>
            <groupId>org.cometd.java</groupId>
            <artifactId>bayeux-api</artifactId>
            <version>${project.version}</version>
        </dependency>
        <dependency>
            <groupId>org.cometd.java</groupId>
            <artifactId>cometd-java-server</artifactId>
            <version>${project.version}</version>
        </dependency>
        <dependency>
            <groupId>org.eclipse.jetty</groupId>
            <artifactId>jetty-util</artifactId>
            <version>${jetty-version}</version>
        </dependency>
        <dependency>
            <groupId>org.slf4j</groupId>
            <artifactId>slf4j-api</artifactId>
        </dependency>

        <dependency>
            <groupId>junit</groupId>
            <artifactId>junit</artifactId>
        </dependency>
        <dependency>
            <groupId>org.slf4j</groupId>
            <artifactId>slf4j-log4j12</artifactId>
        </dependency>
        <dependency>
            <groupId>org.cometd.java</groupId>
            <artifactId>cometd-java-client</artifactId>
            <version>${project.version}</version>
            <scope>test</scope>
        </dependency>
        <dependency>
            <groupId>org.eclipse.jetty</groupId>
            <artifactId>jetty-server</artifactId>
            <version>${jetty-version}</version>
            <scope>test</scope>
        </dependency>
        <dependency>
            <groupId>org.eclipse.jetty</groupId>
            <artifactId>jetty-client</artifactId>
            <version>${jetty-version}</version>
            <scope>test</scope>
        </dependency>
        <dependency>
            <groupId>org.eclipse.jetty</groupId>
            <artifactId>jetty-servlet</artifactId>
            <version>${jetty-version}</version>
            <scope>test</scope>
        </dependency>
        <!-- Spring dependencies -->
        <dependency>
            <groupId>org.springframework</groupId>
            <artifactId>spring-beans</artifactId>
            <version>${spring-version}</version>
            <scope>test</scope>
        </dependency>
        <dependency>
            <groupId>org.springframework</groupId>
            <artifactId>spring-context</artifactId>
            <version>${spring-version}</version>
            <scope>test</scope>
        </dependency>
        <!-- Guice dependencies -->
        <dependency>
            <groupId>com.google.inject</groupId>
            <artifactId>guice</artifactId>
            <scope>test</scope>
        </dependency>
    </dependencies>

</project><|MERGE_RESOLUTION|>--- conflicted
+++ resolved
@@ -4,11 +4,7 @@
     <parent>
         <groupId>org.cometd.java</groupId>
         <artifactId>cometd-java</artifactId>
-<<<<<<< HEAD
         <version>4.0.0-SNAPSHOT</version>
-=======
-        <version>3.1.3-SNAPSHOT</version>
->>>>>>> b9d2d085
     </parent>
 
     <modelVersion>4.0.0</modelVersion>
