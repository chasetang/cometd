--- conflicted
+++ resolved
@@ -21,11 +21,8 @@
 import java.lang.annotation.Retention;
 import java.lang.annotation.RetentionPolicy;
 import java.lang.annotation.Target;
-<<<<<<< HEAD
 
 import javax.inject.Qualifier;
-=======
->>>>>>> fa18e499
 
 /**
  * <p>Identifies classes whose instances are services that interact with the Bayeux API.</p>
