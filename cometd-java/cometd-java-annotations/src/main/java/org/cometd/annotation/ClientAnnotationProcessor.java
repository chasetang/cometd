--- conflicted
+++ resolved
@@ -60,14 +60,9 @@
  */
 public class ClientAnnotationProcessor extends AnnotationProcessor
 {
-<<<<<<< HEAD
+    private final ConcurrentMap<Object, ClientSessionChannel.MessageListener> handshakeListeners = new ConcurrentHashMap<>();
     private final ConcurrentMap<Object, List<ListenerCallback>> listeners = new ConcurrentHashMap<>();
     private final ConcurrentMap<Object, List<SubscriptionCallback>> subscribers = new ConcurrentHashMap<>();
-=======
-    private final ConcurrentMap<Object, ClientSessionChannel.MessageListener> handshakeListeners = new ConcurrentHashMap<Object, ClientSessionChannel.MessageListener>();
-    private final ConcurrentMap<Object, List<ListenerCallback>> listeners = new ConcurrentHashMap<Object, List<ListenerCallback>>();
-    private final ConcurrentMap<Object, List<SubscriptionCallback>> subscribers = new ConcurrentHashMap<Object, List<SubscriptionCallback>>();
->>>>>>> 61619fda
     private final ClientSession clientSession;
     private final Object[] injectables;
 
