/*
 * Copyright (c) 2010 the original author or authors.
 *
 * Licensed under the Apache License, Version 2.0 (the "License");
 * you may not use this file except in compliance with the License.
 * You may obtain a copy of the License at
 *
 *     http://www.apache.org/licenses/LICENSE-2.0
 *
 * Unless required by applicable law or agreed to in writing, software
 * distributed under the License is distributed on an "AS IS" BASIS,
 * WITHOUT WARRANTIES OR CONDITIONS OF ANY KIND, either express or implied.
 * See the License for the specific language governing permissions and
 * limitations under the License.
 */

package org.cometd.annotation;

import java.util.HashMap;
import java.util.concurrent.CountDownLatch;
import java.util.concurrent.TimeUnit;
import java.util.concurrent.atomic.AtomicReference;
import javax.annotation.PostConstruct;
import javax.annotation.PreDestroy;
import javax.inject.Inject;

import org.cometd.bayeux.Channel;
import org.cometd.bayeux.Message;
import org.cometd.bayeux.client.ClientSession;
import org.cometd.bayeux.client.ClientSessionChannel;
import org.cometd.client.BayeuxClient;
import org.cometd.client.transport.LongPollingTransport;
import org.cometd.server.CometDServlet;
import org.eclipse.jetty.client.HttpClient;
import org.eclipse.jetty.server.Server;
import org.eclipse.jetty.server.ServerConnector;
import org.eclipse.jetty.servlet.ServletContextHandler;
import org.eclipse.jetty.servlet.ServletHolder;
import org.junit.After;
import org.junit.AfterClass;
import org.junit.Before;
import org.junit.BeforeClass;
import org.junit.Test;

import static org.junit.Assert.assertFalse;
import static org.junit.Assert.assertNotNull;
import static org.junit.Assert.assertNull;
import static org.junit.Assert.assertSame;
import static org.junit.Assert.assertTrue;

public class ClientAnnotationProcessorTest
{
    private static Server server;
    private static String cometdURL;
    private static HttpClient httpClient;
    private BayeuxClient bayeuxClient;
    private ClientAnnotationProcessor processor;

    @BeforeClass
    public static void startServer() throws Exception
    {
        server = new Server();

        ServerConnector connector = new ServerConnector(server);
        connector.setIdleTimeout(30000);
        server.addConnector(connector);

        String contextPath = "";
        ServletContextHandler context = new ServletContextHandler(server, contextPath);

        // CometD servlet
        ServletHolder cometdServletHolder = new ServletHolder(CometDServlet.class);
        cometdServletHolder.setInitParameter("timeout", "10000");
        cometdServletHolder.setInitParameter("multiFrameInterval", "2000");
        if (Boolean.getBoolean("debugTests"))
            cometdServletHolder.setInitParameter("logLevel", "3");
        cometdServletHolder.setInitOrder(1);

        String cometdServletPath = "/cometd";
        context.addServlet(cometdServletHolder, cometdServletPath + "/*");

        server.start();
        int port = connector.getLocalPort();
        cometdURL = "http://localhost:" + port + contextPath + cometdServletPath;

        httpClient = new HttpClient();
        httpClient.start();

    }

    @AfterClass
    public static void stopServer() throws Exception
    {
        httpClient.stop();

        server.stop();
        server.join();
    }

    @Before
    public void init()
    {
        bayeuxClient = new BayeuxClient(cometdURL, LongPollingTransport.create(null, httpClient));
        bayeuxClient.setDebugEnabled(Boolean.getBoolean("debugTests"));
        processor = new ClientAnnotationProcessor(bayeuxClient);
    }

    @After
    public void destroy()
    {
        bayeuxClient.disconnect(1000);
    }

    @Test
    public void testNull() throws Exception
    {
        boolean processed = processor.process(null);
        assertFalse(processed);
    }

    @Test
    public void testNonServiceAnnotatedClass() throws Exception
    {
        NonServiceAnnotatedService s = new NonServiceAnnotatedService();
        boolean processed = processor.process(s);
        assertFalse(processed);
        assertNull(s.session);
    }

    public static class NonServiceAnnotatedService
    {
        @Session
        private ClientSession session;
    }

    @Test
    public void testInjectClientSessionOnField() throws Exception
    {
        InjectClientSessionOnFieldService s = new InjectClientSessionOnFieldService();
        boolean processed = processor.process(s);
        assertTrue(processed);
        assertNotNull(s.session);
    }

    @Service
    public static class InjectClientSessionOnFieldService
    {
        @Session
        private ClientSession session;
    }

    @Test
    public void testInjectClientSessionOnMethod() throws Exception
    {
        InjectClientSessionOnMethodService s = new InjectClientSessionOnMethodService();
        boolean processed = processor.process(s);
        assertTrue(processed);
        assertNotNull(s.session);
    }

    @Service
    public static class InjectClientSessionOnMethodService
    {
        private ClientSession session;

        @Session
        private void set(ClientSession session)
        {
            this.session = session;
        }
    }

    @Test
    public void testListenUnlisten() throws Exception
    {
        final AtomicReference<Message> handshakeRef = new AtomicReference<>();
        final CountDownLatch handshakeLatch = new CountDownLatch(1);
        final AtomicReference<Message> connectRef = new AtomicReference<>();
        final CountDownLatch connectLatch = new CountDownLatch(1);
        final AtomicReference<Message> disconnectRef = new AtomicReference<>();
        final CountDownLatch disconnectLatch = new CountDownLatch(1);

        ListenUnlistenService s = new ListenUnlistenService(handshakeRef, handshakeLatch, connectRef, connectLatch, disconnectRef, disconnectLatch);
        boolean processed = processor.process(s);
        assertTrue(processed);

        bayeuxClient.handshake();
        assertTrue(handshakeLatch.await(5, TimeUnit.SECONDS));
        Message handshake = handshakeRef.get();
        assertNotNull(handshake);
        assertTrue(handshake.isSuccessful());

        assertTrue(connectLatch.await(5, TimeUnit.SECONDS));
        Message connect = connectRef.get();
        assertNotNull(connect);
        assertTrue(connect.isSuccessful());

        processed = processor.deprocessCallbacks(s);
        assertTrue(processed);

        // Listener method must not be notified, since we have deconfigured
        bayeuxClient.disconnect(1000);
    }

    @Service
    public static class ListenUnlistenService
    {
        private final AtomicReference<Message> handshakeRef;
        private final CountDownLatch handshakeLatch;
        private final AtomicReference<Message> connectRef;
        private final CountDownLatch connectLatch;
        private final AtomicReference<Message> disconnectRef;
        private final CountDownLatch disconnectLatch;

        public ListenUnlistenService(AtomicReference<Message> handshakeRef, CountDownLatch handshakeLatch, AtomicReference<Message> connectRef, CountDownLatch connectLatch, AtomicReference<Message> disconnectRef, CountDownLatch disconnectLatch)
        {

            this.handshakeRef = handshakeRef;
            this.handshakeLatch = handshakeLatch;
            this.connectRef = connectRef;
            this.connectLatch = connectLatch;
            this.disconnectRef = disconnectRef;
            this.disconnectLatch = disconnectLatch;
        }

        @Listener(Channel.META_HANDSHAKE)
        public void metaHandshake(Message handshake)
        {
            handshakeRef.set(handshake);
            handshakeLatch.countDown();
        }

        @Listener(Channel.META_CONNECT)
        public void metaConnect(Message connect)
        {
            connectRef.set(connect);
            connectLatch.countDown();
        }

        @Listener(Channel.META_DISCONNECT)
        public void metaDisconnect(Message connect)
        {
            disconnectRef.set(connect);
            disconnectLatch.countDown();
        }
    }

    @Test
    public void testSubscribeUnsubscribe() throws Exception
    {
        final AtomicReference<Message> messageRef = new AtomicReference<>();
        final AtomicReference<CountDownLatch> messageLatch = new AtomicReference<>(new CountDownLatch(1));

        SubscribeUnsubscribeService s = new SubscribeUnsubscribeService(messageRef, messageLatch);
        boolean processed = processor.process(s);
        assertTrue(processed);

        final CountDownLatch subscribeLatch = new CountDownLatch(1);
        bayeuxClient.getChannel(Channel.META_SUBSCRIBE).addListener(new ClientSessionChannel.MessageListener()
        {
            public void onMessage(ClientSessionChannel channel, Message message)
            {
                subscribeLatch.countDown();
            }
        });

        bayeuxClient.handshake();
        assertTrue(bayeuxClient.waitFor(5000, BayeuxClient.State.CONNECTED));
        assertTrue(subscribeLatch.await(5, TimeUnit.SECONDS));

        bayeuxClient.getChannel("/foo").publish(new HashMap<>());
        assertTrue(messageLatch.get().await(5, TimeUnit.SECONDS));

        final CountDownLatch unsubscribeLatch = new CountDownLatch(1);
        bayeuxClient.getChannel(Channel.META_UNSUBSCRIBE).addListener(new ClientSessionChannel.MessageListener()
        {
            public void onMessage(ClientSessionChannel channel, Message message)
            {
                unsubscribeLatch.countDown();
            }
        });

        processor.deprocessCallbacks(s);
        assertTrue(unsubscribeLatch.await(5, TimeUnit.SECONDS));

        messageLatch.set(new CountDownLatch(1));

        bayeuxClient.getChannel("/foo").publish(new HashMap<>());
        assertFalse(messageLatch.get().await(1, TimeUnit.SECONDS));
    }

    @Service
    public static class SubscribeUnsubscribeService
    {
<<<<<<< HEAD
        final CountDownLatch connectLatch = new CountDownLatch(1);
        final AtomicReference<CountDownLatch> messageLatch = new AtomicReference<>();
=======
        private final AtomicReference<Message> messageRef;
        private final AtomicReference<CountDownLatch> messageLatch;
>>>>>>> 2bfee7a6

        public SubscribeUnsubscribeService(AtomicReference<Message> messageRef, AtomicReference<CountDownLatch> messageLatch)
        {
            this.messageRef = messageRef;
            this.messageLatch = messageLatch;
        }

        @Subscription("/foo")
        public void foo(Message message)
        {
            messageRef.set(message);
            messageLatch.get().countDown();
        }
    }

    @Test
    public void testUsage() throws Exception
    {
        final CountDownLatch connectLatch = new CountDownLatch(1);
        final AtomicReference<CountDownLatch> messageLatch = new AtomicReference<CountDownLatch>();

        UsageService s = new UsageService(connectLatch, messageLatch);
        processor.process(s);
        assertTrue(s.initialized);
        assertFalse(s.connected);

        final CountDownLatch subscribeLatch = new CountDownLatch(1);
        bayeuxClient.getChannel(Channel.META_SUBSCRIBE).addListener(new ClientSessionChannel.MessageListener()
        {
            public void onMessage(ClientSessionChannel channel, Message message)
            {
                subscribeLatch.countDown();
            }
        });

        bayeuxClient.handshake();
        assertTrue(connectLatch.await(5, TimeUnit.SECONDS));
        assertTrue(s.connected);
        assertTrue(subscribeLatch.await(5, TimeUnit.SECONDS));

        messageLatch.set(new CountDownLatch(1));
        bayeuxClient.getChannel("/foo").publish(new HashMap<>());
        assertTrue(messageLatch.get().await(5, TimeUnit.SECONDS));

        processor.deprocess(s);
        assertFalse(s.initialized);

        messageLatch.set(new CountDownLatch(1));
        bayeuxClient.getChannel("/foo").publish(new HashMap<>());
        assertFalse(messageLatch.get().await(1, TimeUnit.SECONDS));
    }

    @Service
    public static class UsageService
    {
        private final CountDownLatch connectLatch;
        private final AtomicReference<CountDownLatch> messageLatch;
        private boolean initialized;
        private boolean connected;
        @Session
        private ClientSession session;

        public UsageService(CountDownLatch connectLatch, AtomicReference<CountDownLatch> messageLatch)
        {
            this.connectLatch = connectLatch;
            this.messageLatch = messageLatch;
        }

        @PostConstruct
        private void init()
        {
            initialized = true;
        }

        @PreDestroy
        private void destroy()
        {
            initialized = false;
        }

        @Listener(Channel.META_CONNECT)
        public void metaConnect(Message connect)
        {
            connected = connect.isSuccessful();
            connectLatch.countDown();
        }

        @Subscription("/foo")
        public void foo(Message message)
        {
            messageLatch.get().countDown();
        }
    }

    @Test
    public void testInjectables() throws Exception
    {
        Injectable i = new DerivedInjectable();
        InjectablesService s = new InjectablesService();
        processor = new ClientAnnotationProcessor(bayeuxClient, i);
        boolean processed = processor.process(s);
        assertTrue(processed);

        assertSame(i, s.i);
    }

    class Injectable
    {
    }

    class DerivedInjectable extends Injectable
    {
    }

    @Service
    public static class InjectablesService
    {
        @Inject
        private Injectable i;
    }
}<|MERGE_RESOLUTION|>--- conflicted
+++ resolved
@@ -292,33 +292,28 @@
     @Service
     public static class SubscribeUnsubscribeService
     {
-<<<<<<< HEAD
+        private final AtomicReference<Message> messageRef;
+        private final AtomicReference<CountDownLatch> messageLatch;
+
+        public SubscribeUnsubscribeService(AtomicReference<Message> messageRef, AtomicReference<CountDownLatch> messageLatch)
+        {
+            this.messageRef = messageRef;
+            this.messageLatch = messageLatch;
+        }
+
+        @Subscription("/foo")
+        public void foo(Message message)
+        {
+            messageRef.set(message);
+            messageLatch.get().countDown();
+        }
+    }
+
+    @Test
+    public void testUsage() throws Exception
+    {
         final CountDownLatch connectLatch = new CountDownLatch(1);
         final AtomicReference<CountDownLatch> messageLatch = new AtomicReference<>();
-=======
-        private final AtomicReference<Message> messageRef;
-        private final AtomicReference<CountDownLatch> messageLatch;
->>>>>>> 2bfee7a6
-
-        public SubscribeUnsubscribeService(AtomicReference<Message> messageRef, AtomicReference<CountDownLatch> messageLatch)
-        {
-            this.messageRef = messageRef;
-            this.messageLatch = messageLatch;
-        }
-
-        @Subscription("/foo")
-        public void foo(Message message)
-        {
-            messageRef.set(message);
-            messageLatch.get().countDown();
-        }
-    }
-
-    @Test
-    public void testUsage() throws Exception
-    {
-        final CountDownLatch connectLatch = new CountDownLatch(1);
-        final AtomicReference<CountDownLatch> messageLatch = new AtomicReference<CountDownLatch>();
 
         UsageService s = new UsageService(connectLatch, messageLatch);
         processor.process(s);
