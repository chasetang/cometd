/*
 * Copyright (c) 2008-2016 the original author or authors.
 *
 * Licensed under the Apache License, Version 2.0 (the "License");
 * you may not use this file except in compliance with the License.
 * You may obtain a copy of the License at
 *
 *     http://www.apache.org/licenses/LICENSE-2.0
 *
 * Unless required by applicable law or agreed to in writing, software
 * distributed under the License is distributed on an "AS IS" BASIS,
 * WITHOUT WARRANTIES OR CONDITIONS OF ANY KIND, either express or implied.
 * See the License for the specific language governing permissions and
 * limitations under the License.
 */
package org.cometd.annotation;

import java.util.HashMap;
import java.util.concurrent.CountDownLatch;
import java.util.concurrent.TimeUnit;
import java.util.concurrent.atomic.AtomicReference;

import javax.annotation.PostConstruct;
import javax.annotation.PreDestroy;
import javax.inject.Inject;

import org.cometd.bayeux.Channel;
import org.cometd.bayeux.ChannelId;
import org.cometd.bayeux.Message;
import org.cometd.bayeux.client.ClientSession;
import org.cometd.bayeux.client.ClientSessionChannel;
import org.cometd.client.BayeuxClient;
import org.junit.After;
import org.junit.Before;
import org.junit.Test;

import static org.junit.Assert.assertEquals;
import static org.junit.Assert.assertFalse;
import static org.junit.Assert.assertNotNull;
import static org.junit.Assert.assertNull;
import static org.junit.Assert.assertSame;
import static org.junit.Assert.assertTrue;

<<<<<<< HEAD
public class ClientAnnotationProcessorTest extends AbstractClientServerTest
{
    private BayeuxClient bayeuxClient;
    private ClientAnnotationProcessor processor;

    @Before
    public void init()
    {
        bayeuxClient = newBayeuxClient();
=======
public class ClientAnnotationProcessorTest {
    private static Server server;
    private static String cometdURL;
    private static HttpClient httpClient;
    private BayeuxClient bayeuxClient;
    private ClientAnnotationProcessor processor;

    @BeforeClass
    public static void startServer() throws Exception {
        server = new Server();

        ServerConnector connector = new ServerConnector(server);
        connector.setIdleTimeout(30000);
        server.addConnector(connector);

        ServletContextHandler context = new ServletContextHandler(server, "/");

        // CometD servlet
        ServletHolder cometdServletHolder = new ServletHolder(CometDServlet.class);
        cometdServletHolder.setInitParameter("timeout", "10000");
        cometdServletHolder.setInitParameter("multiSessionInterval", "2000");
        cometdServletHolder.setInitOrder(1);

        String cometdServletPath = "/cometd";
        context.addServlet(cometdServletHolder, cometdServletPath + "/*");

        server.start();
        int port = connector.getLocalPort();
        cometdURL = "http://localhost:" + port + cometdServletPath;

        httpClient = new HttpClient();
        httpClient.start();

    }

    @AfterClass
    public static void stopServer() throws Exception {
        httpClient.stop();

        server.stop();
        server.join();
    }

    @Before
    public void init() {
        bayeuxClient = new BayeuxClient(cometdURL, new LongPollingTransport(null, httpClient));
>>>>>>> ed602f7e
        processor = new ClientAnnotationProcessor(bayeuxClient);
    }

    @After
<<<<<<< HEAD
    public void destroy()
    {
        disconnectBayeuxClient(bayeuxClient);
=======
    public void destroy() {
        bayeuxClient.disconnect(1000);
>>>>>>> ed602f7e
    }

    @Test
    public void testNull() throws Exception {
        boolean processed = processor.process(null);
        assertFalse(processed);
    }

    @Test
    public void testNonServiceAnnotatedClass() throws Exception {
        NonServiceAnnotatedService s = new NonServiceAnnotatedService();
        boolean processed = processor.process(s);
        assertFalse(processed);
        assertNull(s.session);
    }

    public static class NonServiceAnnotatedService {
        @Session
        private ClientSession session;
    }

    @Test
    public void testInjectClientSessionOnField() throws Exception {
        InjectClientSessionOnFieldService s = new InjectClientSessionOnFieldService();
        boolean processed = processor.process(s);
        assertTrue(processed);
        assertNotNull(s.session);
    }

    @Service
    public static class InjectClientSessionOnFieldService {
        @Session
        private ClientSession session;
    }

    @Test
    public void testInjectClientSessionOnMethod() throws Exception {
        InjectClientSessionOnMethodService s = new InjectClientSessionOnMethodService();
        boolean processed = processor.process(s);
        assertTrue(processed);
        assertNotNull(s.session);
    }

    @Service
    public static class InjectClientSessionOnMethodService {
        private ClientSession session;

        @Session
        private void set(ClientSession session) {
            this.session = session;
        }
    }

    @Test
    public void testListenUnlisten() throws Exception {
        final AtomicReference<Message> handshakeRef = new AtomicReference<>();
        final CountDownLatch handshakeLatch = new CountDownLatch(1);
        final AtomicReference<Message> connectRef = new AtomicReference<>();
        final CountDownLatch connectLatch = new CountDownLatch(1);
        final AtomicReference<Message> disconnectRef = new AtomicReference<>();
        final CountDownLatch disconnectLatch = new CountDownLatch(1);

        ListenUnlistenService s = new ListenUnlistenService(handshakeRef, handshakeLatch, connectRef, connectLatch, disconnectRef, disconnectLatch);
        boolean processed = processor.process(s);
        assertTrue(processed);

        bayeuxClient.handshake();
        assertTrue(handshakeLatch.await(5, TimeUnit.SECONDS));
        Message handshake = handshakeRef.get();
        assertNotNull(handshake);
        assertTrue(handshake.isSuccessful());

        assertTrue(connectLatch.await(5, TimeUnit.SECONDS));
        Message connect = connectRef.get();
        assertNotNull(connect);
        assertTrue(connect.isSuccessful());

        processed = processor.deprocessCallbacks(s);
        assertTrue(processed);

        // Listener method must not be notified, since we have deconfigured
        bayeuxClient.disconnect(1000);
    }

    @Service
    public static class ListenUnlistenService {
        private final AtomicReference<Message> handshakeRef;
        private final CountDownLatch handshakeLatch;
        private final AtomicReference<Message> connectRef;
        private final CountDownLatch connectLatch;
        private final AtomicReference<Message> disconnectRef;
        private final CountDownLatch disconnectLatch;

        public ListenUnlistenService(AtomicReference<Message> handshakeRef, CountDownLatch handshakeLatch, AtomicReference<Message> connectRef, CountDownLatch connectLatch, AtomicReference<Message> disconnectRef, CountDownLatch disconnectLatch) {

            this.handshakeRef = handshakeRef;
            this.handshakeLatch = handshakeLatch;
            this.connectRef = connectRef;
            this.connectLatch = connectLatch;
            this.disconnectRef = disconnectRef;
            this.disconnectLatch = disconnectLatch;
        }

        @Listener(Channel.META_HANDSHAKE)
        public void metaHandshake(Message handshake) {
            handshakeRef.set(handshake);
            handshakeLatch.countDown();
        }

        @Listener(Channel.META_CONNECT)
        public void metaConnect(Message connect) {
            connectRef.set(connect);
            connectLatch.countDown();
        }

        @Listener(Channel.META_DISCONNECT)
        public void metaDisconnect(Message connect) {
            disconnectRef.set(connect);
            disconnectLatch.countDown();
        }
    }

    @Test
    public void testSubscribeUnsubscribe() throws Exception {
        final AtomicReference<Message> messageRef = new AtomicReference<>();
        final AtomicReference<CountDownLatch> messageLatch = new AtomicReference<>(new CountDownLatch(1));

        SubscribeUnsubscribeService s = new SubscribeUnsubscribeService(messageRef, messageLatch);
        boolean processed = processor.process(s);
        assertTrue(processed);

        final CountDownLatch subscribeLatch = new CountDownLatch(1);
        bayeuxClient.getChannel(Channel.META_SUBSCRIBE).addListener(new ClientSessionChannel.MessageListener() {
            public void onMessage(ClientSessionChannel channel, Message message) {
                subscribeLatch.countDown();
            }
        });

        bayeuxClient.handshake();
        assertTrue(bayeuxClient.waitFor(5000, BayeuxClient.State.CONNECTED));
        assertTrue(subscribeLatch.await(5, TimeUnit.SECONDS));

        bayeuxClient.getChannel("/foo").publish(new HashMap<>());
        assertTrue(messageLatch.get().await(5, TimeUnit.SECONDS));

        final CountDownLatch unsubscribeLatch = new CountDownLatch(1);
        bayeuxClient.getChannel(Channel.META_UNSUBSCRIBE).addListener(new ClientSessionChannel.MessageListener() {
            public void onMessage(ClientSessionChannel channel, Message message) {
                unsubscribeLatch.countDown();
            }
        });

        processor.deprocessCallbacks(s);
        assertTrue(unsubscribeLatch.await(5, TimeUnit.SECONDS));

        messageLatch.set(new CountDownLatch(1));

        bayeuxClient.getChannel("/foo").publish(new HashMap<>());
        assertFalse(messageLatch.get().await(1, TimeUnit.SECONDS));
    }

    @Service
    public static class SubscribeUnsubscribeService {
        private final AtomicReference<Message> messageRef;
        private final AtomicReference<CountDownLatch> messageLatch;

        public SubscribeUnsubscribeService(AtomicReference<Message> messageRef, AtomicReference<CountDownLatch> messageLatch) {
            this.messageRef = messageRef;
            this.messageLatch = messageLatch;
        }

        @Subscription("/foo")
        public void foo(Message message) {
            messageRef.set(message);
            messageLatch.get().countDown();
        }
    }

    @Test
    public void testUsage() throws Exception {
        final CountDownLatch connectLatch = new CountDownLatch(1);
        final AtomicReference<CountDownLatch> messageLatch = new AtomicReference<>();

        UsageService s = new UsageService(connectLatch, messageLatch);
        processor.process(s);
        assertTrue(s.initialized);
        assertFalse(s.connected);

        final CountDownLatch subscribeLatch = new CountDownLatch(1);
        bayeuxClient.getChannel(Channel.META_SUBSCRIBE).addListener(new ClientSessionChannel.MessageListener() {
            public void onMessage(ClientSessionChannel channel, Message message) {
                subscribeLatch.countDown();
            }
        });

        bayeuxClient.handshake();
        assertTrue(connectLatch.await(5, TimeUnit.SECONDS));
        assertTrue(s.connected);
        assertTrue(subscribeLatch.await(5, TimeUnit.SECONDS));

        messageLatch.set(new CountDownLatch(1));
        bayeuxClient.getChannel("/foo").publish(new HashMap<>());
        assertTrue(messageLatch.get().await(5, TimeUnit.SECONDS));

        processor.deprocess(s);
        assertFalse(s.initialized);

        messageLatch.set(new CountDownLatch(1));
        bayeuxClient.getChannel("/foo").publish(new HashMap<>());
        assertFalse(messageLatch.get().await(1, TimeUnit.SECONDS));
    }

    @Service
    public static class UsageService {
        private final CountDownLatch connectLatch;
        private final AtomicReference<CountDownLatch> messageLatch;
        private boolean initialized;
        private boolean connected;
        @Session
        private ClientSession session;

        public UsageService(CountDownLatch connectLatch, AtomicReference<CountDownLatch> messageLatch) {
            this.connectLatch = connectLatch;
            this.messageLatch = messageLatch;
        }

        @PostConstruct
        private void init() {
            initialized = true;
        }

        @PreDestroy
        private void destroy() {
            initialized = false;
        }

        @Listener(Channel.META_CONNECT)
        public void metaConnect(Message connect) {
            connected = connect.isSuccessful();
            connectLatch.countDown();
        }

        @Subscription("/foo")
        public void foo(Message message) {
            messageLatch.get().countDown();
        }
    }

    @Test
    public void testInjectables() throws Exception {
        Injectable i = new DerivedInjectable();
        InjectablesService s = new InjectablesService();
        processor = new ClientAnnotationProcessor(bayeuxClient, i);
        boolean processed = processor.process(s);
        assertTrue(processed);

        assertSame(i, s.i);
    }

    class Injectable {
    }

    class DerivedInjectable extends Injectable {
    }

    @Service
    public static class InjectablesService {
        @Inject
        private Injectable i;
    }

    @Test
    public void testResubscribeOnRehandshake() throws Exception {
        AtomicReference<CountDownLatch> messageLatch = new AtomicReference<>();
        ResubscribeOnRehandshakeService s = new ResubscribeOnRehandshakeService(messageLatch);
        boolean processed = processor.process(s);
        assertTrue(processed);

        final AtomicReference<CountDownLatch> subscribeLatch = new AtomicReference<>(new CountDownLatch(1));
        bayeuxClient.getChannel(Channel.META_SUBSCRIBE).addListener(new ClientSessionChannel.MessageListener() {
            public void onMessage(ClientSessionChannel channel, Message message) {
                subscribeLatch.get().countDown();
            }
        });

        bayeuxClient.handshake();
        assertTrue(bayeuxClient.waitFor(1000, BayeuxClient.State.CONNECTED));
        assertTrue(subscribeLatch.get().await(5, TimeUnit.SECONDS));

        messageLatch.set(new CountDownLatch(1));
        bayeuxClient.getChannel("/foo").publish("data1");
        assertTrue(messageLatch.get().await(5, TimeUnit.SECONDS));

        bayeuxClient.disconnect();
        assertTrue(bayeuxClient.waitFor(1000, BayeuxClient.State.DISCONNECTED));

        // Wait for the /meta/connect to return.
        Thread.sleep(1000);

        // Rehandshake
        subscribeLatch.set(new CountDownLatch(1));
        bayeuxClient.handshake();
        assertTrue(bayeuxClient.waitFor(1000, BayeuxClient.State.CONNECTED));
        assertTrue(subscribeLatch.get().await(5, TimeUnit.SECONDS));

        // Republish, it must have resubscribed
        messageLatch.set(new CountDownLatch(1));
        bayeuxClient.getChannel("/foo").publish("data2");
        assertTrue(messageLatch.get().await(5, TimeUnit.SECONDS));

        bayeuxClient.disconnect();
        assertTrue(bayeuxClient.waitFor(1000, BayeuxClient.State.DISCONNECTED));

        boolean deprocessed = processor.deprocess(s);
        assertTrue(deprocessed);

        // Wait for the /meta/connect to return.
        Thread.sleep(1000);

        // Rehandshake
        bayeuxClient.handshake();
        assertTrue(bayeuxClient.waitFor(1000, BayeuxClient.State.CONNECTED));

        // Republish, it must not have resubscribed
        messageLatch.set(new CountDownLatch(1));
        bayeuxClient.getChannel("/foo").publish(new HashMap());
        assertFalse(messageLatch.get().await(1, TimeUnit.SECONDS));
    }

    @Service
    public static class ResubscribeOnRehandshakeService {
        private final AtomicReference<CountDownLatch> messageLatch;

        public ResubscribeOnRehandshakeService(AtomicReference<CountDownLatch> messageLatch) {
            this.messageLatch = messageLatch;
        }

        @Subscription("/foo")
        public void foo(Message message) {
            messageLatch.get().countDown();
        }
    }

    @Test
    public void testListenerWithParameters() throws Exception {
        // Wait for handshake and first connect.
        CountDownLatch latch = new CountDownLatch(2);
        ListenerWithParametersService s = new ListenerWithParametersService(latch);
        boolean processed = processor.process(s);
        assertTrue(processed);

        bayeuxClient.handshake();
        assertTrue(bayeuxClient.waitFor(1000, BayeuxClient.State.CONNECTED));

        assertTrue(latch.await(5, TimeUnit.SECONDS));
    }

    @Service
    public static class ListenerWithParametersService {
        private final CountDownLatch latch;

        public ListenerWithParametersService(CountDownLatch latch) {
            this.latch = latch;
        }

        @Listener("/meta/{action}")
        public void meta(Message message, @Param("action") String action) {
            if ("handshake".equals(action) || "connect".equals(action)) {
                latch.countDown();
            }
        }
    }

    @Test
    public void testSubscriberWithParameters() throws Exception {
        CountDownLatch latch = new CountDownLatch(1);
        String value1 = "v1";
        String value2 = "v2";
        SubscriberWithParametersService s = new SubscriberWithParametersService(latch, value1, value2);
        boolean processed = processor.process(s);
        assertTrue(processed);

        bayeuxClient.handshake();
        assertTrue(bayeuxClient.waitFor(1000, BayeuxClient.State.CONNECTED));

        String channel = "/a/" + value1 + "/" + value2 + "/d";
        assertFalse(new ChannelId(SubscriberWithParametersService.CHANNEL).bind(new ChannelId(channel)).isEmpty());

        bayeuxClient.getChannel(channel).publish("data");
        assertTrue(latch.await(5, TimeUnit.SECONDS));
    }

    @Service
    public static class SubscriberWithParametersService {
        public static final String CHANNEL = "/a/{b}/{c}/d";

        private final CountDownLatch latch;
        private final String value1;
        private final String value2;

        public SubscriberWithParametersService(CountDownLatch latch, String value1, String value2) {
            this.latch = latch;
            this.value1 = value1;
            this.value2 = value2;
        }

        @Subscription(CHANNEL)
        public void service(Message message, @Param("b") String b, @Param("c") String c) {
            assertEquals(value1, b);
            assertEquals(value2, c);
            latch.countDown();
        }
    }
}<|MERGE_RESOLUTION|>--- conflicted
+++ resolved
@@ -41,76 +41,19 @@
 import static org.junit.Assert.assertSame;
 import static org.junit.Assert.assertTrue;
 
-<<<<<<< HEAD
-public class ClientAnnotationProcessorTest extends AbstractClientServerTest
-{
+public class ClientAnnotationProcessorTest extends AbstractClientServerTest {
     private BayeuxClient bayeuxClient;
     private ClientAnnotationProcessor processor;
 
     @Before
-    public void init()
-    {
+    public void init() {
         bayeuxClient = newBayeuxClient();
-=======
-public class ClientAnnotationProcessorTest {
-    private static Server server;
-    private static String cometdURL;
-    private static HttpClient httpClient;
-    private BayeuxClient bayeuxClient;
-    private ClientAnnotationProcessor processor;
-
-    @BeforeClass
-    public static void startServer() throws Exception {
-        server = new Server();
-
-        ServerConnector connector = new ServerConnector(server);
-        connector.setIdleTimeout(30000);
-        server.addConnector(connector);
-
-        ServletContextHandler context = new ServletContextHandler(server, "/");
-
-        // CometD servlet
-        ServletHolder cometdServletHolder = new ServletHolder(CometDServlet.class);
-        cometdServletHolder.setInitParameter("timeout", "10000");
-        cometdServletHolder.setInitParameter("multiSessionInterval", "2000");
-        cometdServletHolder.setInitOrder(1);
-
-        String cometdServletPath = "/cometd";
-        context.addServlet(cometdServletHolder, cometdServletPath + "/*");
-
-        server.start();
-        int port = connector.getLocalPort();
-        cometdURL = "http://localhost:" + port + cometdServletPath;
-
-        httpClient = new HttpClient();
-        httpClient.start();
-
-    }
-
-    @AfterClass
-    public static void stopServer() throws Exception {
-        httpClient.stop();
-
-        server.stop();
-        server.join();
-    }
-
-    @Before
-    public void init() {
-        bayeuxClient = new BayeuxClient(cometdURL, new LongPollingTransport(null, httpClient));
->>>>>>> ed602f7e
         processor = new ClientAnnotationProcessor(bayeuxClient);
     }
 
     @After
-<<<<<<< HEAD
-    public void destroy()
-    {
+    public void destroy() {
         disconnectBayeuxClient(bayeuxClient);
-=======
-    public void destroy() {
-        bayeuxClient.disconnect(1000);
->>>>>>> ed602f7e
     }
 
     @Test
