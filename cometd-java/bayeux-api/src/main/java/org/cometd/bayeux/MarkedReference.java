/*
 * Copyright (c) 2008-2016 the original author or authors.
 *
 * Licensed under the Apache License, Version 2.0 (the "License");
 * you may not use this file except in compliance with the License.
 * You may obtain a copy of the License at
 *
 *     http://www.apache.org/licenses/LICENSE-2.0
 *
 * Unless required by applicable law or agreed to in writing, software
 * distributed under the License is distributed on an "AS IS" BASIS,
 * WITHOUT WARRANTIES OR CONDITIONS OF ANY KIND, either express or implied.
 * See the License for the specific language governing permissions and
 * limitations under the License.
 */
package org.cometd.bayeux;

import java.util.concurrent.atomic.AtomicMarkableReference;

/**
 * Immutable, non-volatile, non-atomic version of {@link AtomicMarkableReference}.
 *
 * @param <T> the reference type
 */
<<<<<<< HEAD
public class MarkedReference<T>
{
    private static final MarkedReference<?> EMPTY = new MarkedReference<>(null, false);

    /**
     * @return a null-reference, non-marked instance
     */
    public static <S> MarkedReference<S> empty()
    {
        return (MarkedReference<S>)EMPTY;
    }

=======
public class MarkedReference<T> {
>>>>>>> ed602f7e
    private final T reference;
    private final boolean marked;

<<<<<<< HEAD
    public MarkedReference(T reference, boolean marked)
    {
=======
    public MarkedReference(T reference, boolean mark) {
>>>>>>> ed602f7e
        this.reference = reference;
        this.marked = marked;
    }

    public T getReference() {
        return reference;
    }

<<<<<<< HEAD
    public boolean isMarked()
    {
        return marked;
=======
    public boolean isMarked() {
        return mark;
>>>>>>> ed602f7e
    }
}<|MERGE_RESOLUTION|>--- conflicted
+++ resolved
@@ -22,31 +22,20 @@
  *
  * @param <T> the reference type
  */
-<<<<<<< HEAD
-public class MarkedReference<T>
-{
+public class MarkedReference<T> {
     private static final MarkedReference<?> EMPTY = new MarkedReference<>(null, false);
 
     /**
      * @return a null-reference, non-marked instance
      */
-    public static <S> MarkedReference<S> empty()
-    {
+    public static <S> MarkedReference<S> empty() {
         return (MarkedReference<S>)EMPTY;
     }
 
-=======
-public class MarkedReference<T> {
->>>>>>> ed602f7e
     private final T reference;
     private final boolean marked;
 
-<<<<<<< HEAD
-    public MarkedReference(T reference, boolean marked)
-    {
-=======
-    public MarkedReference(T reference, boolean mark) {
->>>>>>> ed602f7e
+    public MarkedReference(T reference, boolean marked) {
         this.reference = reference;
         this.marked = marked;
     }
@@ -55,13 +44,7 @@
         return reference;
     }
 
-<<<<<<< HEAD
-    public boolean isMarked()
-    {
+    public boolean isMarked() {
         return marked;
-=======
-    public boolean isMarked() {
-        return mark;
->>>>>>> ed602f7e
     }
 }