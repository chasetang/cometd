/*
 * Copyright (c) 2008-2014 the original author or authors.
 *
 * Licensed under the Apache License, Version 2.0 (the "License");
 * you may not use this file except in compliance with the License.
 * You may obtain a copy of the License at
 *
 *     http://www.apache.org/licenses/LICENSE-2.0
 *
 * Unless required by applicable law or agreed to in writing, software
 * distributed under the License is distributed on an "AS IS" BASIS,
 * WITHOUT WARRANTIES OR CONDITIONS OF ANY KIND, either express or implied.
 * See the License for the specific language governing permissions and
 * limitations under the License.
 */
package org.cometd.bayeux.server;

import java.util.List;
import java.util.Queue;
import java.util.Set;

import org.cometd.bayeux.Bayeux;
import org.cometd.bayeux.Message;
import org.cometd.bayeux.Session;
import org.cometd.bayeux.server.ServerMessage.Mutable;

/**
 * <p>Objects implementing this interface are the server-side representation of remote Bayeux clients.</p>
 * <p>{@link ServerSession} contains the queue of messages to be delivered to the client; messages are
 * normally queued on a {@link ServerSession} by publishing them to a channel to which the session is
 * subscribed (via {@link ServerChannel#publish(Session, ServerMessage.Mutable)}.</p>
 * <p>The {@link #deliver(Session, Mutable)} and {@link #deliver(Session, String, Object, String)}
 * methods may be used to directly queue messages to a session without publishing them to all subscribers
 * of a channel.</p>
 */
public interface ServerSession extends Session
{
    /**
     * <p>Adds the given extension to this session.</p>
     *
     * @param extension the extension to add
     * @see #removeExtension(Extension)
     */
    public void addExtension(Extension extension);

    /**
     * <p>Removes the given extension from this session.</p>
     *
     * @param extension the extension to remove
     * @see #addExtension(Extension)
     */
    public void removeExtension(Extension extension);

    /**
     * @return an immutable list of extensions present in this ServerSession instance
     * @see #addExtension(Extension)
     */
    public List<Extension> getExtensions();

    /**
     * <p>Adds the given listener to this session.</p>
     *
     * @param listener the listener to add
     * @see #removeListener(ServerSessionListener)
     */
    public void addListener(ServerSessionListener listener);

    /**
     * <p>Removes the given listener from this session.</p>
     *
     * @param listener the listener to remove
     * @see #addListener(ServerSessionListener)
     */
    public void removeListener(ServerSessionListener listener);

    /**
     * @return whether this is a session for a local client on server-side
     */
    public boolean isLocalSession();

    /**
     * @return the {@link LocalSession} associated with this session,
     * or null if this is a session representing a remote client.
     */
    public LocalSession getLocalSession();

    /**
     * <p>Delivers the given message to this session.</p>
     * <p>This is different from {@link ServerChannel#publish(Session, ServerMessage.Mutable)}
     * as the message is delivered only to this session and
     * not to all subscribers of the channel.</p>
     * <p>The message should still have a channel id specified, so that the ClientSession
     * may identify the listeners the message should be delivered to.</p>
     *
     * @param sender  the session delivering the message
     * @param message the message to deliver
     * @see #deliver(Session, String, Object, String)
     */
    public void deliver(Session sender, ServerMessage.Mutable message);

    /**
     * <p>Delivers the given information to this session.</p>
     *
     * @param sender  the session delivering the message
     * @param channel the channel of the message
     * @param data    the data of the message
     * @param id      the id of the message, or null to let the implementation choose an id
     * @see #deliver(Session, Mutable)
     */
    public void deliver(Session sender, String channel, Object data, String id);

    /**
     * @return the set of channels to which this session is subscribed to
     */
    public Set<ServerChannel> getSubscriptions();

    /**
     * @return The string indicating the client user agent, or null if not known
     */
    public String getUserAgent();

    /**
     * @return the period of time, in milliseconds, that the client associated with this session
     * will wait before issuing a connect message, or -1 if the default value is used
     * @see ServerTransport#getInterval()
     * @see #setInterval(long)
     */
    public long getInterval();

    /**
     * @param interval the period of time, in milliseconds, that the client
     *                 associated with this session will wait before issuing a connect message
     */
    public void setInterval(long interval);

    /**
     * @return the period of time, in milliseconds, that the server will hold connect messages
     * for this session or -1 if the default value is used
     * @see ServerTransport#getTimeout()
     */
    public long getTimeout();

    /**
     * @param timeout the period of time, in milliseconds, that the server will hold connect
     *                messages for this session
     */
    public void setTimeout(long timeout);

    /**
     * <p>Common interface for {@link ServerSession} listeners.</p>
     * <p>Specific sub-interfaces define what kind of event listeners will be notified.</p>
     */
    public interface ServerSessionListener extends Bayeux.BayeuxListener
    {
    }

    /**
     * <p>Listeners objects that implement this interface will be notified of session removal.</p>
     */
    public interface RemoveListener extends ServerSessionListener
    {
        /**
         * <p>Callback invoked when the session is removed.</p>
         *
         * @param session the removed session
         * @param timeout whether the session has been removed because of a timeout
         */
        public void removed(ServerSession session, boolean timeout);
    }

    /**
     * <p>Listeners objects that implement this interface will be notified of message arrival.</p>
     */
    public interface MessageListener extends ServerSessionListener
    {
        /**
         * <p>Callback invoked when a message is received.</p>
         * <p>Implementers can decide to return false to signal that the message should not be
         * processed, meaning that other listeners will not be notified and that the message
         * will be discarded.</p>
         *
         * @param session the session that received the message
         * @param sender  the session that sent the message
         * @param message the message sent
         * @return whether the processing of the message should continue
         */
        public boolean onMessage(ServerSession session, ServerSession sender, ServerMessage message);
    }

    /**
     * <p>Listener objects that implement this interface will be notified when a message
     * is queued in the session queue.</p>
     */
    public interface QueueListener extends ServerSessionListener
    {
        /**
         * <p>Callback invoked when a message is queued in the session queue.</p>
         *
         * @param sender  the ServerSession that sends the message, may be null.
         * @param message the message being queued
         */
        public void queued(ServerSession sender, ServerMessage message);
    }

    /**
     * <p>Listeners objects that implement this interface will be notified when the session queue
     * is being drained to actually deliver the messages.</p>
     */
    public interface DeQueueListener extends ServerSessionListener
    {
        /**
         * <p>Callback invoked to notify that the queue of messages is about to be sent to the
         * remote client.</p>
         * <p>This is the last chance to process the queue and remove duplicates or merge messages.</p>
         *
         * @param session the session whose messages are being sent
         * @param queue   the queue of messages to send
         */
        public void deQueue(ServerSession session, Queue<ServerMessage> queue);
    }

    /**
     * <p>Listeners objects that implement this interface will be notified when the session queue is full.</p>
     */
    public interface MaxQueueListener extends ServerSessionListener
    {
        /**
         * <p>Callback invoked to notify when the message queue is exceeding the value
         * configured for the transport with the option "maxQueue".</p>
         * <p>Implementers may modify the queue, for example by removing or merging messages.</p>
         *
         * @param session the session that will receive the message
<<<<<<< HEAD
         * @param queue the session's message queue
         * @param sender the session that is sending the message
         * @param message the message that exceeded the max queue capacity
         * @return true if the message should be added to the session queue
         */
        public boolean queueMaxed(ServerSession session, Queue<ServerMessage> queue, Session sender, Message message);
=======
         * @param sender  the session that is sending the messages
         * @param message the message that exceeded the max queue capacity
         * @return true if the message should be added to the session queue
         */
        public boolean queueMaxed(ServerSession session, Session sender, Message message);
>>>>>>> 7708b1c2
    }

    /**
     * <p>Extension API for {@link ServerSession}.</p>
     * <p>Implementations of this interface allow to modify incoming and outgoing messages
     * respectively just before and just after they are handled by the implementation,
     * either on client side or server side.</p>
     * <p>Extensions are be registered in order and one extension may allow subsequent
     * extensions to process the message by returning true from the callback method, or
     * forbid further processing by returning false.</p>
     *
     * @see ServerSession#addExtension(Extension)
     * @see BayeuxServer.Extension
     */
    public interface Extension
    {
        /**
         * <p>Callback method invoked every time a normal message is incoming.</p>
         *
         * @param session the session that sent the message
         * @param message the incoming message
         * @return true if message processing should continue, false if it should stop
         */
        public boolean rcv(ServerSession session, ServerMessage.Mutable message);

        /**
         * <p>Callback method invoked every time a meta message is incoming.</p>
         *
         * @param session the session that is sent the message
         * @param message the incoming meta message
         * @return true if message processing should continue, false if it should stop
         */
        public boolean rcvMeta(ServerSession session, ServerMessage.Mutable message);

        /**
         * <p>Callback method invoked every time a normal message is outgoing.</p>
         *
         * @param session the session receiving the message
         * @param message the outgoing message
         * @return The message to send or null to not send the message
         */
        public ServerMessage send(ServerSession session, ServerMessage message);

        /**
         * <p>Callback method invoked every time a meta message is outgoing.</p>
         *
         * @param session the session receiving the message
         * @param message the outgoing meta message
         * @return true if message processing should continue, false if it should stop
         */
        public boolean sendMeta(ServerSession session, ServerMessage.Mutable message);

        /**
         * Empty implementation of {@link Extension}.
         */
        public static class Adapter implements Extension
        {
            public boolean rcv(ServerSession session, Mutable message)
            {
                return true;
            }

            public boolean rcvMeta(ServerSession session, Mutable message)
            {
                return true;
            }

            public ServerMessage send(ServerSession session, ServerMessage message)
            {
                return message;
            }

            public boolean sendMeta(ServerSession session, Mutable message)
            {
                return true;
            }
        }
    }
}<|MERGE_RESOLUTION|>--- conflicted
+++ resolved
@@ -230,20 +230,12 @@
          * <p>Implementers may modify the queue, for example by removing or merging messages.</p>
          *
          * @param session the session that will receive the message
-<<<<<<< HEAD
          * @param queue the session's message queue
-         * @param sender the session that is sending the message
+         * @param sender the session that is sending the messages
          * @param message the message that exceeded the max queue capacity
          * @return true if the message should be added to the session queue
          */
         public boolean queueMaxed(ServerSession session, Queue<ServerMessage> queue, Session sender, Message message);
-=======
-         * @param sender  the session that is sending the messages
-         * @param message the message that exceeded the max queue capacity
-         * @return true if the message should be added to the session queue
-         */
-        public boolean queueMaxed(ServerSession session, Session sender, Message message);
->>>>>>> 7708b1c2
     }
 
     /**
