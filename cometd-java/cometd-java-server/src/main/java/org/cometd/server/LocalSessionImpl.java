/*
 * Copyright (c) 2008-2016 the original author or authors.
 *
 * Licensed under the Apache License, Version 2.0 (the "License");
 * you may not use this file except in compliance with the License.
 * You may obtain a copy of the License at
 *
 *     http://www.apache.org/licenses/LICENSE-2.0
 *
 * Unless required by applicable law or agreed to in writing, software
 * distributed under the License is distributed on an "AS IS" BASIS,
 * WITHOUT WARRANTIES OR CONDITIONS OF ANY KIND, either express or implied.
 * See the License for the specific language governing permissions and
 * limitations under the License.
 */
package org.cometd.server;

import java.util.Map;
import java.util.Queue;
import java.util.concurrent.ConcurrentLinkedQueue;

import org.cometd.bayeux.Channel;
import org.cometd.bayeux.ChannelId;
import org.cometd.bayeux.Message;
import org.cometd.bayeux.client.ClientSession;
import org.cometd.bayeux.client.ClientSessionChannel;
import org.cometd.bayeux.server.LocalSession;
import org.cometd.bayeux.server.ServerMessage;
import org.cometd.bayeux.server.ServerSession;
import org.cometd.common.AbstractClientSession;

/**
 * <p>A {@link LocalSession} implementation.</p>
 * <p>This {@link LocalSession} implementation communicates with its
 * {@link ServerSession} counterpart without any serialization.</p>
 */
public class LocalSessionImpl extends AbstractClientSession implements LocalSession {
    private final Queue<ServerMessage.Mutable> _queue = new ConcurrentLinkedQueue<>();
    private final BayeuxServerImpl _bayeux;
    private final String _idHint;
    private ServerSessionImpl _session;
    private String _sessionId;

    protected LocalSessionImpl(BayeuxServerImpl bayeux, String idHint) {
        _bayeux = bayeux;
        _idHint = idHint;
    }

    @Override
    public void receive(Message.Mutable message) {
        super.receive(message);
        if (Channel.META_DISCONNECT.equals(message.getChannel()) && message.isSuccessful()) {
            _session = null;
        }
    }

    @Override
<<<<<<< HEAD
    protected AbstractSessionChannel newChannel(ChannelId channelId)
    {
=======
    protected void notifyListeners(Message.Mutable message) {
        ClientSessionChannel.MessageListener callback = (ClientSessionChannel.MessageListener)message.remove(CALLBACK_KEY);
        if (message.isMeta() || message.isPublishReply()) {
            String messageId = message.getId();
            callback = messageId == null ? callback : unregisterCallback(messageId);
            if (callback != null) {
                notifyListener(callback, message);
            }
        }
        super.notifyListeners(message);
    }

    @Override
    protected AbstractSessionChannel newChannel(ChannelId channelId) {
>>>>>>> ed602f7e
        return new LocalChannel(channelId);
    }

    @Override
    protected ChannelId newChannelId(String channelId) {
        return _bayeux.newChannelId(channelId);
    }

    @Override
    protected void sendBatch() {
        int size = _queue.size();
        while (size-- > 0) {
            ServerMessage.Mutable message = _queue.poll();
            doSend(_session, message);
        }
    }

<<<<<<< HEAD
    @Override
    public ServerSession getServerSession()
    {
        if (_session == null)
=======
    public ServerSession getServerSession() {
        if (_session == null) {
>>>>>>> ed602f7e
            throw new IllegalStateException("Method handshake() not invoked for local session " + this);
        }
        return _session;
    }

<<<<<<< HEAD
    @Override
    public void handshake()
    {
        handshake(null);
    }

    @Override
    public void handshake(Map<String, Object> template)
    {
        handshake(template, null);
    }

    @Override
    public void handshake(Map<String, Object> template, ClientSessionChannel.MessageListener callback)
    {
        if (_session != null)
=======
    public void handshake() {
        handshake(null);
    }

    public void handshake(Map<String, Object> template) {
        handshake(template, null);
    }

    public void handshake(Map<String, Object> template, ClientSessionChannel.MessageListener callback) {
        if (_session != null) {
>>>>>>> ed602f7e
            throw new IllegalStateException();
        }

        ServerSessionImpl session = new ServerSessionImpl(_bayeux, this, _idHint);

<<<<<<< HEAD
        ServerMessage.Mutable message = newMessage();
        if (template != null)
            message.putAll(template);
        String messageId = newMessageId();
        message.setId(messageId);
        message.setChannel(Channel.META_HANDSHAKE);
        registerCallback(messageId, callback);
=======
        ServerMessage.Mutable message = _bayeux.newMessage();
        if (template != null) {
            message.putAll(template);
        }
        message.setChannel(Channel.META_HANDSHAKE);

        if (callback != null) {
            message.put(CALLBACK_KEY, callback);
        }
>>>>>>> ed602f7e

        doSend(session, message);

        ServerMessage reply = message.getAssociated();
<<<<<<< HEAD
        if (reply != null && reply.isSuccessful())
        {
            message = newMessage();
            message.setId(newMessageId());
=======
        if (reply != null && reply.isSuccessful()) {
            message = _bayeux.newMessage();
>>>>>>> ed602f7e
            message.setChannel(Channel.META_CONNECT);
            message.getAdvice(true).put(Message.INTERVAL_FIELD, -1L);
            message.setClientId(session.getId());

            doSend(session, message);

            reply = message.getAssociated();
            if (reply != null && reply.isSuccessful()) {
                _session = session;
                _sessionId = session.getId();
            }
        }
    }

<<<<<<< HEAD
    @Override
    public void disconnect()
    {
        disconnect(null);
    }

    @Override
    public void disconnect(ClientSessionChannel.MessageListener callback)
    {
        if (_session != null)
        {
            ServerMessage.Mutable message = newMessage();
            String messageId = newMessageId();
            message.setId(messageId);
            message.setChannel(Channel.META_DISCONNECT);
            message.setClientId(_session.getId());
            registerCallback(messageId, callback);
            send(message);
            while (isBatching())
=======
    public void disconnect() {
        disconnect(null);
    }

    public void disconnect(ClientSessionChannel.MessageListener callback) {
        if (_session != null) {
            ServerMessage.Mutable message = _bayeux.newMessage();
            message.setChannel(Channel.META_DISCONNECT);
            message.setClientId(_session.getId());
            if (callback != null) {
                message.put(CALLBACK_KEY, callback);
            }
            send(_session, message);
            while (isBatching()) {
>>>>>>> ed602f7e
                endBatch();
            }
        }
    }

<<<<<<< HEAD
    @Override
    public String getId()
    {
        if (_sessionId == null)
=======
    public String getId() {
        if (_sessionId == null) {
>>>>>>> ed602f7e
            throw new IllegalStateException("Method handshake() not invoked for local session " + this);
        }
        return _sessionId;
    }

<<<<<<< HEAD
    @Override
    public boolean isConnected()
    {
        return _session != null && _session.isConnected();
    }

    @Override
    public boolean isHandshook()
    {
=======
    public boolean isConnected() {
        return _session != null && _session.isConnected();
    }

    public boolean isHandshook() {
>>>>>>> ed602f7e
        return _session != null && _session.isHandshook();
    }

    @Override
    public String toString() {
        return "L:" + (_sessionId == null ? _idHint + "_<disconnected>" : _sessionId);
    }

    @Override
    protected void send(Message.Mutable message)
    {
        send(_session, (ServerMessage.Mutable)message);
    }

    /**
     * <p>Enqueues or sends a message to the server.</p>
     * <p>This method will either enqueue the message, if this session {@link #isBatching() is batching},
     * or perform the actual send by calling {@link #doSend(ServerSessionImpl, ServerMessage.Mutable)}.</p>
     *
     * @param session The ServerSession to send as. This normally the current server session, but during handshake it is a proposed server session.
     * @param message The message to send.
     */
    protected void send(ServerSessionImpl session, ServerMessage.Mutable message) {
        if (isBatching()) {
            _queue.add(message);
        } else {
            doSend(session, message);
        }
    }

    /**
     * <p>Sends a message to the server.</p>
     *
     * @param from    The ServerSession to send as. This normally the current server session, but during handshake it is a proposed server session.
     * @param message The message to send.
     */
<<<<<<< HEAD
    protected void doSend(ServerSessionImpl from, ServerMessage.Mutable message)
    {
        String messageId = message.getId();
        message.setClientId(_sessionId);
=======
    protected void doSend(ServerSessionImpl from, ServerMessage.Mutable message) {
        String messageId = newMessageId();
        message.setId(messageId);

        // Remove the synthetic fields before calling the extensions
        ClientSessionChannel.MessageListener subscriber = (ClientSessionChannel.MessageListener)message.remove(SUBSCRIBER_KEY);
        ClientSessionChannel.MessageListener callback = (ClientSessionChannel.MessageListener)message.remove(CALLBACK_KEY);
>>>>>>> ed602f7e

        if (!extendSend(message)) {
            return;
        }

        // Extensions may have changed the messageId.
        message.setId(messageId);

        ServerMessage.Mutable reply = _bayeux.handle(from, message);
        if (reply != null) {
            reply = _bayeux.extendReply(from, _session, reply);
<<<<<<< HEAD
            if (reply != null)
=======
            if (reply != null) {
                registerSubscriber(messageId, subscriber);
                registerCallback(messageId, callback);
>>>>>>> ed602f7e
                receive(reply);
        }
    }

    @Override
    protected ServerMessage.Mutable newMessage()
    {
        return _bayeux.newMessage();
    }

    /**
     * <p>A channel scoped to this LocalSession.</p>
     */
<<<<<<< HEAD
    protected class LocalChannel extends AbstractSessionChannel
    {
        protected LocalChannel(ChannelId channelId)
        {
            super(channelId);
        }

        @Override
        public ClientSession getSession()
        {
            throwIfReleased();
            return LocalSessionImpl.this;
        }
=======
    protected class LocalChannel extends AbstractSessionChannel {
        protected LocalChannel(ChannelId id) {
            super(id);
        }

        public ClientSession getSession() {
            throwIfReleased();
            return LocalSessionImpl.this;
        }

        public void publish(Object data, MessageListener callback) {
            throwIfReleased();
            ServerMessage.Mutable message = _bayeux.newMessage();
            message.setChannel(getId());
            message.setData(data);
            message.setClientId(LocalSessionImpl.this.getId());
            if (callback != null) {
                message.put(CALLBACK_KEY, callback);
            }
            send(_session, message);
        }

        @Override
        protected void sendSubscribe(MessageListener listener, MessageListener callback) {
            ServerMessage.Mutable message = _bayeux.newMessage();
            message.setChannel(Channel.META_SUBSCRIBE);
            message.put(Message.SUBSCRIPTION_FIELD, getId());
            message.setClientId(LocalSessionImpl.this.getId());
            if (listener != null) {
                message.put(SUBSCRIBER_KEY, listener);
            }
            if (callback != null) {
                message.put(CALLBACK_KEY, callback);
            }
            send(_session, message);
        }

        @Override
        protected void sendUnSubscribe(MessageListener callback) {
            ServerMessage.Mutable message = _bayeux.newMessage();
            message.setChannel(Channel.META_UNSUBSCRIBE);
            message.put(Message.SUBSCRIPTION_FIELD, getId());
            message.setClientId(LocalSessionImpl.this.getId());
            if (callback != null) {
                message.put(CALLBACK_KEY, callback);
            }
            send(_session, message);
        }

        @Override
        public String toString() {
            return super.toString() + "@" + LocalSessionImpl.this.toString();
        }
>>>>>>> ed602f7e
    }
}<|MERGE_RESOLUTION|>--- conflicted
+++ resolved
@@ -55,25 +55,7 @@
     }
 
     @Override
-<<<<<<< HEAD
-    protected AbstractSessionChannel newChannel(ChannelId channelId)
-    {
-=======
-    protected void notifyListeners(Message.Mutable message) {
-        ClientSessionChannel.MessageListener callback = (ClientSessionChannel.MessageListener)message.remove(CALLBACK_KEY);
-        if (message.isMeta() || message.isPublishReply()) {
-            String messageId = message.getId();
-            callback = messageId == null ? callback : unregisterCallback(messageId);
-            if (callback != null) {
-                notifyListener(callback, message);
-            }
-        }
-        super.notifyListeners(message);
-    }
-
-    @Override
     protected AbstractSessionChannel newChannel(ChannelId channelId) {
->>>>>>> ed602f7e
         return new LocalChannel(channelId);
     }
 
@@ -91,86 +73,47 @@
         }
     }
 
-<<<<<<< HEAD
-    @Override
-    public ServerSession getServerSession()
-    {
-        if (_session == null)
-=======
+    @Override
     public ServerSession getServerSession() {
         if (_session == null) {
->>>>>>> ed602f7e
             throw new IllegalStateException("Method handshake() not invoked for local session " + this);
         }
         return _session;
     }
 
-<<<<<<< HEAD
-    @Override
-    public void handshake()
-    {
-        handshake(null);
-    }
-
-    @Override
-    public void handshake(Map<String, Object> template)
-    {
-        handshake(template, null);
-    }
-
-    @Override
-    public void handshake(Map<String, Object> template, ClientSessionChannel.MessageListener callback)
-    {
-        if (_session != null)
-=======
+    @Override
     public void handshake() {
         handshake(null);
     }
 
+    @Override
     public void handshake(Map<String, Object> template) {
         handshake(template, null);
     }
 
+    @Override
     public void handshake(Map<String, Object> template, ClientSessionChannel.MessageListener callback) {
         if (_session != null) {
->>>>>>> ed602f7e
             throw new IllegalStateException();
         }
 
         ServerSessionImpl session = new ServerSessionImpl(_bayeux, this, _idHint);
 
-<<<<<<< HEAD
         ServerMessage.Mutable message = newMessage();
-        if (template != null)
+        if (template != null) {
             message.putAll(template);
+        }
         String messageId = newMessageId();
         message.setId(messageId);
         message.setChannel(Channel.META_HANDSHAKE);
         registerCallback(messageId, callback);
-=======
-        ServerMessage.Mutable message = _bayeux.newMessage();
-        if (template != null) {
-            message.putAll(template);
-        }
-        message.setChannel(Channel.META_HANDSHAKE);
-
-        if (callback != null) {
-            message.put(CALLBACK_KEY, callback);
-        }
->>>>>>> ed602f7e
 
         doSend(session, message);
 
         ServerMessage reply = message.getAssociated();
-<<<<<<< HEAD
-        if (reply != null && reply.isSuccessful())
-        {
+        if (reply != null && reply.isSuccessful()) {
             message = newMessage();
             message.setId(newMessageId());
-=======
-        if (reply != null && reply.isSuccessful()) {
-            message = _bayeux.newMessage();
->>>>>>> ed602f7e
             message.setChannel(Channel.META_CONNECT);
             message.getAdvice(true).put(Message.INTERVAL_FIELD, -1L);
             message.setClientId(session.getId());
@@ -185,18 +128,14 @@
         }
     }
 
-<<<<<<< HEAD
-    @Override
-    public void disconnect()
-    {
+    @Override
+    public void disconnect() {
         disconnect(null);
     }
 
     @Override
-    public void disconnect(ClientSessionChannel.MessageListener callback)
-    {
-        if (_session != null)
-        {
+    public void disconnect(ClientSessionChannel.MessageListener callback) {
+        if (_session != null) {
             ServerMessage.Mutable message = newMessage();
             String messageId = newMessageId();
             message.setId(messageId);
@@ -204,59 +143,27 @@
             message.setClientId(_session.getId());
             registerCallback(messageId, callback);
             send(message);
-            while (isBatching())
-=======
-    public void disconnect() {
-        disconnect(null);
-    }
-
-    public void disconnect(ClientSessionChannel.MessageListener callback) {
-        if (_session != null) {
-            ServerMessage.Mutable message = _bayeux.newMessage();
-            message.setChannel(Channel.META_DISCONNECT);
-            message.setClientId(_session.getId());
-            if (callback != null) {
-                message.put(CALLBACK_KEY, callback);
-            }
-            send(_session, message);
             while (isBatching()) {
->>>>>>> ed602f7e
                 endBatch();
             }
         }
     }
 
-<<<<<<< HEAD
-    @Override
-    public String getId()
-    {
-        if (_sessionId == null)
-=======
+    @Override
     public String getId() {
         if (_sessionId == null) {
->>>>>>> ed602f7e
             throw new IllegalStateException("Method handshake() not invoked for local session " + this);
         }
         return _sessionId;
     }
 
-<<<<<<< HEAD
-    @Override
-    public boolean isConnected()
-    {
-        return _session != null && _session.isConnected();
-    }
-
-    @Override
-    public boolean isHandshook()
-    {
-=======
+    @Override
     public boolean isConnected() {
         return _session != null && _session.isConnected();
     }
 
+    @Override
     public boolean isHandshook() {
->>>>>>> ed602f7e
         return _session != null && _session.isHandshook();
     }
 
@@ -266,8 +173,7 @@
     }
 
     @Override
-    protected void send(Message.Mutable message)
-    {
+    protected void send(Message.Mutable message) {
         send(_session, (ServerMessage.Mutable)message);
     }
 
@@ -293,20 +199,9 @@
      * @param from    The ServerSession to send as. This normally the current server session, but during handshake it is a proposed server session.
      * @param message The message to send.
      */
-<<<<<<< HEAD
-    protected void doSend(ServerSessionImpl from, ServerMessage.Mutable message)
-    {
+    protected void doSend(ServerSessionImpl from, ServerMessage.Mutable message) {
         String messageId = message.getId();
         message.setClientId(_sessionId);
-=======
-    protected void doSend(ServerSessionImpl from, ServerMessage.Mutable message) {
-        String messageId = newMessageId();
-        message.setId(messageId);
-
-        // Remove the synthetic fields before calling the extensions
-        ClientSessionChannel.MessageListener subscriber = (ClientSessionChannel.MessageListener)message.remove(SUBSCRIBER_KEY);
-        ClientSessionChannel.MessageListener callback = (ClientSessionChannel.MessageListener)message.remove(CALLBACK_KEY);
->>>>>>> ed602f7e
 
         if (!extendSend(message)) {
             return;
@@ -318,94 +213,29 @@
         ServerMessage.Mutable reply = _bayeux.handle(from, message);
         if (reply != null) {
             reply = _bayeux.extendReply(from, _session, reply);
-<<<<<<< HEAD
-            if (reply != null)
-=======
             if (reply != null) {
-                registerSubscriber(messageId, subscriber);
-                registerCallback(messageId, callback);
->>>>>>> ed602f7e
                 receive(reply);
-        }
-    }
-
-    @Override
-    protected ServerMessage.Mutable newMessage()
-    {
+            }
+        }
+    }
+
+    @Override
+    protected ServerMessage.Mutable newMessage() {
         return _bayeux.newMessage();
     }
 
     /**
      * <p>A channel scoped to this LocalSession.</p>
      */
-<<<<<<< HEAD
-    protected class LocalChannel extends AbstractSessionChannel
-    {
-        protected LocalChannel(ChannelId channelId)
-        {
+    protected class LocalChannel extends AbstractSessionChannel {
+        protected LocalChannel(ChannelId channelId) {
             super(channelId);
         }
 
         @Override
-        public ClientSession getSession()
-        {
-            throwIfReleased();
-            return LocalSessionImpl.this;
-        }
-=======
-    protected class LocalChannel extends AbstractSessionChannel {
-        protected LocalChannel(ChannelId id) {
-            super(id);
-        }
-
         public ClientSession getSession() {
             throwIfReleased();
             return LocalSessionImpl.this;
         }
-
-        public void publish(Object data, MessageListener callback) {
-            throwIfReleased();
-            ServerMessage.Mutable message = _bayeux.newMessage();
-            message.setChannel(getId());
-            message.setData(data);
-            message.setClientId(LocalSessionImpl.this.getId());
-            if (callback != null) {
-                message.put(CALLBACK_KEY, callback);
-            }
-            send(_session, message);
-        }
-
-        @Override
-        protected void sendSubscribe(MessageListener listener, MessageListener callback) {
-            ServerMessage.Mutable message = _bayeux.newMessage();
-            message.setChannel(Channel.META_SUBSCRIBE);
-            message.put(Message.SUBSCRIPTION_FIELD, getId());
-            message.setClientId(LocalSessionImpl.this.getId());
-            if (listener != null) {
-                message.put(SUBSCRIBER_KEY, listener);
-            }
-            if (callback != null) {
-                message.put(CALLBACK_KEY, callback);
-            }
-            send(_session, message);
-        }
-
-        @Override
-        protected void sendUnSubscribe(MessageListener callback) {
-            ServerMessage.Mutable message = _bayeux.newMessage();
-            message.setChannel(Channel.META_UNSUBSCRIBE);
-            message.put(Message.SUBSCRIPTION_FIELD, getId());
-            message.setClientId(LocalSessionImpl.this.getId());
-            if (callback != null) {
-                message.put(CALLBACK_KEY, callback);
-            }
-            send(_session, message);
-        }
-
-        @Override
-        public String toString() {
-            return super.toString() + "@" + LocalSessionImpl.this.toString();
-        }
->>>>>>> ed602f7e
     }
 }