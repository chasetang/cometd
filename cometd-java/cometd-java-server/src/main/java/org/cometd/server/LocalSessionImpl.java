--- conflicted
+++ resolved
@@ -36,12 +36,7 @@
  */
 public class LocalSessionImpl extends AbstractClientSession implements LocalSession
 {
-<<<<<<< HEAD
     private final Queue<ServerMessage.Mutable> _queue = new ConcurrentLinkedQueue<>();
-    private final Map<String, ClientSessionChannel.MessageListener> _callbacks = new ConcurrentHashMap<>();
-=======
-    private final Queue<ServerMessage.Mutable> _queue = new ConcurrentLinkedQueue<ServerMessage.Mutable>();
->>>>>>> 83ed286b
     private final BayeuxServerImpl _bayeux;
     private final String _idHint;
     private ServerSessionImpl _session;
@@ -68,11 +63,7 @@
         if (message.isMeta() || message.isPublishReply())
         {
             String messageId = message.getId();
-<<<<<<< HEAD
-            callback = messageId == null ? callback : _callbacks.remove(messageId);
-=======
             callback = messageId == null ? callback : unregisterCallback(messageId);
->>>>>>> 83ed286b
             if (callback != null)
                 notifyListener(callback, message);
         }
@@ -238,13 +229,8 @@
             reply = _bayeux.extendReply(from, _session, reply);
             if (reply != null)
             {
-<<<<<<< HEAD
-                if (callback != null)
-                    _callbacks.put(messageId, callback);
-=======
                 registerSubscriber(messageId, subscriber);
                 registerCallback(messageId, callback);
->>>>>>> 83ed286b
                 receive(reply);
             }
         }
