--- conflicted
+++ resolved
@@ -427,11 +427,7 @@
         }
         // Another thread may add this channel concurrently, so wait until it is initialized
         channel.waitForInitialized();
-<<<<<<< HEAD
         return new MarkedReference<>(channel, initialized);
-=======
-        return new MarkedReference<ServerChannel>(channel, initialized);
->>>>>>> 21ad2a40
     }
 
     private void notifyConfigureChannel(Initializer listener, ServerChannel channel)
