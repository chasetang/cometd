/*
 * Copyright (c) 2008-2014 the original author or authors.
 *
 * Licensed under the Apache License, Version 2.0 (the "License");
 * you may not use this file except in compliance with the License.
 * You may obtain a copy of the License at
 *
 *     http://www.apache.org/licenses/LICENSE-2.0
 *
 * Unless required by applicable law or agreed to in writing, software
 * distributed under the License is distributed on an "AS IS" BASIS,
 * WITHOUT WARRANTIES OR CONDITIONS OF ANY KIND, either express or implied.
 * See the License for the specific language governing permissions and
 * limitations under the License.
 */
package org.cometd.server;

import java.lang.reflect.Constructor;
import java.security.SecureRandom;
import java.util.ArrayList;
import java.util.Arrays;
import java.util.Collections;
import java.util.HashSet;
import java.util.LinkedHashMap;
import java.util.List;
import java.util.ListIterator;
import java.util.Map;
import java.util.Set;
import java.util.TreeMap;
import java.util.concurrent.ConcurrentHashMap;
import java.util.concurrent.ConcurrentMap;
import java.util.concurrent.CopyOnWriteArrayList;
import java.util.concurrent.TimeUnit;
import javax.servlet.http.HttpServletRequest;

import org.cometd.bayeux.Channel;
import org.cometd.bayeux.ChannelId;
import org.cometd.bayeux.MarkedReference;
import org.cometd.bayeux.Message;
import org.cometd.bayeux.server.Authorizer;
import org.cometd.bayeux.server.BayeuxContext;
import org.cometd.bayeux.server.BayeuxServer;
import org.cometd.bayeux.server.ConfigurableServerChannel.Initializer;
import org.cometd.bayeux.server.ConfigurableServerChannel.ServerChannelListener;
import org.cometd.bayeux.server.LocalSession;
import org.cometd.bayeux.server.SecurityPolicy;
import org.cometd.bayeux.server.ServerChannel;
import org.cometd.bayeux.server.ServerChannel.MessageListener;
import org.cometd.bayeux.server.ServerMessage;
import org.cometd.bayeux.server.ServerMessage.Mutable;
import org.cometd.bayeux.server.ServerSession;
import org.cometd.bayeux.server.ServerTransport;
import org.cometd.common.JSONContext;
import org.cometd.server.transport.AbstractHttpTransport;
import org.cometd.server.transport.AsyncJSONTransport;
import org.cometd.server.transport.JSONPTransport;
import org.cometd.server.transport.JSONTransport;
import org.eclipse.jetty.util.annotation.ManagedAttribute;
import org.eclipse.jetty.util.annotation.ManagedObject;
import org.eclipse.jetty.util.annotation.ManagedOperation;
import org.eclipse.jetty.util.annotation.Name;
import org.eclipse.jetty.util.component.AbstractLifeCycle;
import org.eclipse.jetty.util.thread.ScheduledExecutorScheduler;
import org.eclipse.jetty.util.thread.Scheduler;
import org.slf4j.Logger;
import org.slf4j.LoggerFactory;

@ManagedObject("The CometD server")
public class BayeuxServerImpl extends AbstractLifeCycle implements BayeuxServer
{
<<<<<<< HEAD
    public static final String ALLOWED_TRANSPORTS_OPTION = "allowedTransports";
    public static final String SWEEP_PERIOD_OPTION = "sweepPeriod";
    public static final String TRANSPORTS_OPTION = "transports";

    private final Logger _logger = LoggerFactory.getLogger(getClass().getName() + "." + Integer.toHexString(System.identityHashCode(this)));
=======
    private static final boolean[] VALID = new boolean[256];
    static
    {
        VALID[' '] = true;
        VALID['!'] = true;
        VALID['#'] = true;
        VALID['$'] = true;
        VALID['('] = true;
        VALID[')'] = true;
        VALID['*'] = true;
        VALID['+'] = true;
        VALID['-'] = true;
        VALID['.'] = true;
        VALID['/'] = true;
        VALID['@'] = true;
        VALID['_'] = true;
        VALID['~'] = true;
        for (int i = '0'; i <= '9'; ++i)
            VALID[i] = true;
        for (int i = 'A'; i <= 'Z'; ++i)
            VALID[i] = true;
        for (int i = 'a'; i <= 'z'; ++i)
            VALID[i] = true;
    }

    public static final String LOG_LEVEL = "logLevel";
    public static final int OFF_LOG_LEVEL = 0;
    public static final int CONFIG_LOG_LEVEL = 1;
    public static final int INFO_LOG_LEVEL = 2;
    public static final int DEBUG_LOG_LEVEL = 3;
    public static final String JSON_CONTEXT = "jsonContext";

    private final Logger _logger = LoggerFactory.getLogger(getClass().getName() + "." + System.identityHashCode(this));
>>>>>>> 685ae0d4
    private final SecureRandom _random = new SecureRandom();
    private final List<BayeuxServerListener> _listeners = new CopyOnWriteArrayList<>();
    private final List<Extension> _extensions = new CopyOnWriteArrayList<>();
    private final ConcurrentMap<String, ServerSessionImpl> _sessions = new ConcurrentHashMap<>();
    private final ConcurrentMap<String, ServerChannelImpl> _channels = new ConcurrentHashMap<>();
    private final Map<String, ServerTransport> _transports = new LinkedHashMap<>(); // Order is important
    private final List<String> _allowedTransports = new ArrayList<>();
    private final ThreadLocal<AbstractServerTransport> _currentTransport = new ThreadLocal<>();
    private final Map<String, Object> _options = new TreeMap<>();
    private final Scheduler _scheduler = new ScheduledExecutorScheduler("BayeuxServer" + hashCode() + " Scheduler", false);
    private SecurityPolicy _policy = new DefaultSecurityPolicy();
    private JSONContext.Server _jsonContext;
<<<<<<< HEAD
=======
    private Timer _timer;
    private boolean _validation;

    public BayeuxServerImpl()
    {
        addTransport(new JSONTransport(this));
        addTransport(new JSONPTransport(this));
    }

    /**
     * @return The Logger used by this BayeuxServer instance
     */
    public Logger getLogger()
    {
        return _logger;
    }

    private void debug(String message, Object... args)
    {
        if (_logLevel >= DEBUG_LOG_LEVEL)
            _logger.info(message, args);
        else
            _logger.debug(message, args);
    }

    int getLogLevel()
    {
        return _logLevel;
    }
>>>>>>> 685ae0d4

    @Override
    protected void doStart() throws Exception
    {
        super.doStart();

        initializeMetaChannels();
        initializeJSONContext();
        initializeServerTransports();

        _scheduler.start();

        long defaultSweepPeriod = 997;
        long sweepPeriodOption = getOption(SWEEP_PERIOD_OPTION, defaultSweepPeriod);
        if (sweepPeriodOption < 0)
            sweepPeriodOption = defaultSweepPeriod;
        final long sweepPeriod = sweepPeriodOption;
        _scheduler.schedule(new Runnable()
        {
            @Override
            public void run()
            {
<<<<<<< HEAD
                sweep();
                _scheduler.schedule(this, sweepPeriod, TimeUnit.MILLISECONDS);
            }
        }, sweepPeriod, TimeUnit.MILLISECONDS);
=======
                @Override
                public void run()
                {
                    _timeout.tick(System.currentTimeMillis());
                }
            }, tick_interval, tick_interval);
        }

        long sweep_interval = getOption("sweepIntervalMs", 997);
        if (sweep_interval > 0)
        {
            _timer.schedule(new TimerTask()
            {
                @Override
                public void run()
                {
                    sweep();
                }
            }, sweep_interval, sweep_interval);
        }

        _validation = getOption("validateMessageFields", true);
>>>>>>> 685ae0d4
    }

    @Override
    protected void doStop() throws Exception
    {
        super.doStop();

        for (String allowedTransportName : getAllowedTransports())
        {
            ServerTransport transport = getTransport(allowedTransportName);
            if (transport instanceof AbstractServerTransport)
                ((AbstractServerTransport)transport).destroy();
        }

        _listeners.clear();
        _extensions.clear();
        _sessions.clear();
        _channels.clear();
        _transports.clear();
        _allowedTransports.clear();
        _options.clear();
        _scheduler.stop();
    }

    protected void initializeMetaChannels()
    {
        createChannelIfAbsent(Channel.META_HANDSHAKE).getReference().addListener(new HandshakeHandler());
        createChannelIfAbsent(Channel.META_CONNECT).getReference().addListener(new ConnectHandler());
        createChannelIfAbsent(Channel.META_SUBSCRIBE).getReference().addListener(new SubscribeHandler());
        createChannelIfAbsent(Channel.META_UNSUBSCRIBE).getReference().addListener(new UnsubscribeHandler());
        createChannelIfAbsent(Channel.META_DISCONNECT).getReference().addListener(new DisconnectHandler());
    }

    protected void initializeJSONContext() throws Exception
    {
        Object option = getOption(AbstractServerTransport.JSON_CONTEXT_OPTION);
        if (option == null)
        {
            _jsonContext = new JettyJSONContextServer();
        }
        else
        {
            if (option instanceof String)
            {
                Class<?> jsonContextClass = Thread.currentThread().getContextClassLoader().loadClass((String)option);
                if (JSONContext.Server.class.isAssignableFrom(jsonContextClass))
                    _jsonContext = (JSONContext.Server)jsonContextClass.newInstance();
                else
                    throw new IllegalArgumentException("Invalid " + JSONContext.Server.class.getName() + " implementation class");
            }
            else if (option instanceof JSONContext.Server)
            {
                _jsonContext = (JSONContext.Server)option;
            }
            else
            {
                throw new IllegalArgumentException("Invalid " + JSONContext.Server.class.getName() + " implementation class");
            }
        }
        _options.put(AbstractServerTransport.JSON_CONTEXT_OPTION, _jsonContext);
    }

    protected void initializeServerTransports()
    {
        if (_transports.isEmpty())
        {
            String option = (String)getOption(TRANSPORTS_OPTION);
            if (option == null)
            {
                // Order is important, see #findHttpTransport()
                ServerTransport transport = newWebSocketTransport();
                if (transport != null)
                    addTransport(transport);
                addTransport(newJSONTransport());
                addTransport(new JSONPTransport(this));
            }
            else
            {
                for (String className : option.split(","))
                {
                    ServerTransport transport = newServerTransport(className.trim());
                    if (transport != null)
                        addTransport(transport);
                }

                if (_transports.isEmpty())
                    throw new IllegalArgumentException("Option '" + TRANSPORTS_OPTION +
                            "' does not contain a valid list of server transport class names");
            }
        }

        if (_allowedTransports.isEmpty())
        {
            String option = (String)getOption(ALLOWED_TRANSPORTS_OPTION);
            if (option == null)
            {
                _allowedTransports.addAll(_transports.keySet());
            }
            else
            {
                for (String transportName : option.split(","))
                {
                    if (_transports.containsKey(transportName))
                        _allowedTransports.add(transportName);
                }

                if (_allowedTransports.isEmpty())
                    throw new IllegalArgumentException("Option '" + ALLOWED_TRANSPORTS_OPTION +
                            "' does not contain at least one configured server transport name");
            }
        }

        List<String> activeTransports = new ArrayList<>();
        for (String transportName : _allowedTransports)
        {
            ServerTransport serverTransport = getTransport(transportName);
            if (serverTransport instanceof AbstractServerTransport)
            {
                ((AbstractServerTransport)serverTransport).init();
                activeTransports.add(serverTransport.getName());
            }
        }
        _logger.debug("Active transports: {}", activeTransports);
    }

    private ServerTransport newWebSocketTransport()
    {
        try
        {
            ClassLoader loader = Thread.currentThread().getContextClassLoader();
            loader.loadClass("javax.websocket.server.ServerContainer");
            return newServerTransport("org.cometd.websocket.server.WebSocketTransport");
        }
        catch (Exception x)
        {
            return null;
        }
    }

    private ServerTransport newJSONTransport()
    {
        try
        {
            ClassLoader loader = Thread.currentThread().getContextClassLoader();
            loader.loadClass("javax.servlet.ReadListener");
            return new AsyncJSONTransport(this);
        }
        catch (Exception x)
        {
            return new JSONTransport(this);
        }
    }

    private ServerTransport newServerTransport(String className)
    {
        try
        {
            ClassLoader loader = Thread.currentThread().getContextClassLoader();
            @SuppressWarnings("unchecked")
            Class<? extends ServerTransport> klass = (Class<? extends ServerTransport>)loader.loadClass(className);
            Constructor<? extends ServerTransport> constructor = klass.getConstructor(BayeuxServerImpl.class);
            return constructor.newInstance(this);
        }
        catch (Exception x)
        {
            return null;
        }
    }

    public Scheduler.Task schedule(Runnable task, long delay)
    {
        return _scheduler.schedule(task, delay, TimeUnit.MILLISECONDS);
    }

    public ChannelId newChannelId(String id)
    {
        ServerChannelImpl channel = _channels.get(id);
        if (channel != null)
            return channel.getChannelId();
        return new ChannelId(id);
    }

    public Map<String, Object> getOptions()
    {
        return _options;
    }

<<<<<<< HEAD
    @ManagedOperation(value = "The value of the given configuration option", impact = "INFO")
    public Object getOption(@Name("optionName") String qualifiedName)
=======
    public Object getOption(String qualifiedName)
>>>>>>> 685ae0d4
    {
        return _options.get(qualifiedName);
    }

    protected long getOption(String name, long dft)
    {
        Object val = getOption(name);
        if (val == null)
            return dft;
        if (val instanceof Number)
            return ((Number)val).longValue();
        return Long.parseLong(val.toString());
    }

<<<<<<< HEAD
=======
    protected boolean getOption(String name, boolean dft)
    {
        Object value = getOption(name);
        if (value == null)
            return dft;
        if (value instanceof Boolean)
            return (Boolean)value;
        return Boolean.parseBoolean(value.toString());
    }

>>>>>>> 685ae0d4
    public Set<String> getOptionNames()
    {
        return _options.keySet();
    }

    public void setOption(String qualifiedName, Object value)
    {
        _options.put(qualifiedName, value);
    }

    public void setOptions(Map<String, Object> options)
    {
        _options.putAll(options);
    }

    public long randomLong()
    {
        return _random.nextLong();
    }

    public void setCurrentTransport(AbstractServerTransport transport)
    {
        _currentTransport.set(transport);
    }

    public ServerTransport getCurrentTransport()
    {
        return _currentTransport.get();
    }

    public BayeuxContext getContext()
    {
        ServerTransport transport = _currentTransport.get();
        return transport == null ? null : transport.getContext();
    }

    public SecurityPolicy getSecurityPolicy()
    {
        return _policy;
    }

    public MarkedReference<ServerChannel> createChannelIfAbsent(String channelName, Initializer... initializers)
    {
        boolean initialized = false;
        ServerChannelImpl channel = _channels.get(channelName);
        if (channel == null)
        {
            ChannelId channelId = new ChannelId(channelName);
            ServerChannelImpl candidate = new ServerChannelImpl(this, channelId);
            channel = _channels.putIfAbsent(channelName, candidate);
            if (channel == null)
            {
                // My candidate channel was added to the map, so I'd better initialize it

                channel = candidate;
                _logger.debug("Added channel {}", channel);

                try
                {
                    for (Initializer initializer : initializers)
                        notifyConfigureChannel(initializer, channel);

                    for (BayeuxServer.BayeuxServerListener listener : _listeners)
                    {
                        if (listener instanceof ServerChannel.Initializer)
                            notifyConfigureChannel((Initializer)listener, channel);
                    }
                }
                finally
                {
                    channel.initialized();
                }

                for (BayeuxServer.BayeuxServerListener listener : _listeners)
                {
                    if (listener instanceof BayeuxServer.ChannelListener)
                        notifyChannelAdded((ChannelListener)listener, channel);
                }

                initialized = true;
            }
        }
        else
        {
            channel.resetSweeperPasses();
            // Double check if the sweeper removed this channel between the check at the top and here.
            // This is not 100% fool proof (e.g. this thread is preempted long enough for the sweeper
            // to remove the channel, but the alternative is to have a global lock)
            _channels.putIfAbsent(channelName, channel);

        }
        // Another thread may add this channel concurrently, so wait until it is initialized
        channel.waitForInitialized();
        return new MarkedReference<ServerChannel>(channel, initialized);
    }

    private void notifyConfigureChannel(Initializer listener, ServerChannel channel)
    {
        try
        {
            listener.configureChannel(channel);
        }
        catch (Throwable x)
        {
            _logger.info("Exception while invoking listener " + listener, x);
        }
    }

    private void notifyChannelAdded(ChannelListener listener, ServerChannel channel)
    {
        try
        {
            listener.channelAdded(channel);
        }
        catch (Throwable x)
        {
            _logger.info("Exception while invoking listener " + listener, x);
        }
    }

    public List<ServerSession> getSessions()
    {
        return Collections.unmodifiableList(new ArrayList<ServerSession>(_sessions.values()));
    }

    public ServerSession getSession(String clientId)
    {
        if (clientId == null)
            return null;
        return _sessions.get(clientId);
    }

    protected void addServerSession(ServerSessionImpl session, ServerMessage message)
    {
        _sessions.put(session.getId(), session);
        for (BayeuxServerListener listener : _listeners)
        {
            if (listener instanceof BayeuxServer.SessionListener)
                notifySessionAdded((SessionListener)listener, session, message);
        }
    }

    private void notifySessionAdded(SessionListener listener, ServerSession session, ServerMessage message)
    {
        try
        {
            listener.sessionAdded(session, message);
        }
        catch (Throwable x)
        {
            _logger.info("Exception while invoking listener " + listener, x);
        }
    }

    /**
     * @param session  the session to remove
     * @param timedOut whether the remove reason is server-side expiration
     * @return true if the session was removed and was connected
     */
    public boolean removeServerSession(ServerSession session, boolean timedOut)
    {
        _logger.debug("Removing session {}, timed out: {}", session, timedOut);

        ServerSessionImpl removed = _sessions.remove(session.getId());

        if (removed != session)
            return false;

        // Invoke BayeuxServer.SessionListener first, so that the application
        // can be "pre-notified" that a session is being removed before the
        // application gets notifications of channel unsubscriptions
        for (BayeuxServerListener listener : _listeners)
        {
            if (listener instanceof SessionListener)
                notifySessionRemoved((SessionListener)listener, session, timedOut);
        }

        return removed.removed(timedOut);
    }

    private void notifySessionRemoved(SessionListener listener, ServerSession session, boolean timedout)
    {
        try
        {
            listener.sessionRemoved(session, timedout);
        }
        catch (Throwable x)
        {
            _logger.info("Exception while invoking listener " + listener, x);
        }
    }

    protected ServerSessionImpl newServerSession()
    {
        return new ServerSessionImpl(this);
    }

    public LocalSession newLocalSession(String idHint)
    {
        return new LocalSessionImpl(this, idHint);
    }

    public ServerMessage.Mutable newMessage()
    {
        return new ServerMessageImpl();
    }

    public ServerMessage.Mutable newMessage(ServerMessage tocopy)
    {
        ServerMessage.Mutable mutable = newMessage();
        for (String key : tocopy.keySet())
            mutable.put(key, tocopy.get(key));
        return mutable;
    }

    public void setSecurityPolicy(SecurityPolicy securityPolicy)
    {
        _policy = securityPolicy;
    }

    public void addExtension(Extension extension)
    {
        _extensions.add(extension);
    }

    public void removeExtension(Extension extension)
    {
        _extensions.remove(extension);
    }

    public List<Extension> getExtensions()
    {
        return Collections.unmodifiableList(_extensions);
    }

    public void addListener(BayeuxServerListener listener)
    {
        if (listener == null)
            throw new NullPointerException();
        _listeners.add(listener);
    }

    public ServerChannel getChannel(String channelId)
    {
        return getServerChannel(channelId);
    }

    private ServerChannelImpl getServerChannel(String channelId)
    {
        ServerChannelImpl channel = _channels.get(channelId);
        if (channel != null)
            channel.waitForInitialized();
        return channel;
    }

    public List<ServerChannel> getChannels()
    {
        List<ServerChannel> result = new ArrayList<>();
        for (ServerChannelImpl channel : _channels.values())
        {
            channel.waitForInitialized();
            result.add(channel);
        }
        return result;
    }

    public void removeListener(BayeuxServerListener listener)
    {
        _listeners.remove(listener);
    }

    public ServerMessage.Mutable handle(ServerSessionImpl session, ServerMessage.Mutable message)
    {
        _logger.debug(">  {} {}", message, session);

        if (_validation)
            validateMessage(message);

        Mutable reply = createReply(message);
        if (!extendRecv(session, message) || session != null && !session.extendRecv(message))
        {
            error(reply, "404::message deleted");
        }
        else
        {
            _logger.debug(">> {}", message);

            String channelName = message.getChannel();

            ServerChannelImpl channel;
            if (channelName == null)
            {
                error(reply, "400::channel missing");
            }
            else
            {
                channel = getServerChannel(channelName);
                if (channel == null)
                {
                    if (session == null)
                    {
                        unknownSession(reply);
                    }
                    else
                    {
                        Authorizer.Result creationResult = isCreationAuthorized(session, message, channelName);
                        if (creationResult instanceof Authorizer.Result.Denied)
                        {
                            String denyReason = ((Authorizer.Result.Denied)creationResult).getReason();
                            error(reply, "403:" + denyReason + ":create denied");
                        }
                        else
                        {
                            channel = (ServerChannelImpl)createChannelIfAbsent(channelName).getReference();
                        }
                    }
                }

                if (channel != null)
                {
                    if (channel.isMeta())
                    {
                        if (session == null && !Channel.META_HANDSHAKE.equals(channelName))
                        {
                            unknownSession(reply);
                        }
                        else
                        {
                            doPublish(session, channel, message);
                        }
                    }
                    else
                    {
                        if (session == null)
                        {
                            unknownSession(reply);
                        }
                        else
                        {
                            Authorizer.Result publishResult = isPublishAuthorized(channel, session, message);
                            if (publishResult instanceof Authorizer.Result.Denied)
                            {
                                String denyReason = ((Authorizer.Result.Denied)publishResult).getReason();
                                error(reply, "403:" + denyReason + ":publish denied");
                            }
                            else
                            {
                                channel.publish(session, message);
                                reply.setSuccessful(true);
                            }
                        }
                    }
                }
            }
        }

        // Here the reply may be null if this instance is stopped concurrently

        _logger.debug("<< {}", reply);
        return reply;
    }

    protected void validateMessage(Mutable message)
    {
        String channel = message.getChannel();
        if (!validate(channel))
            throw new IllegalArgumentException("Invalid message channel: " + channel);
        String id = message.getId();
        if (id != null && !validate(id))
            throw new IllegalArgumentException("Invalid message id: " + id);
    }

    private boolean validate(String value)
    {
        for (int i = 0; i < value.length(); ++i)
        {
            char c = value.charAt(i);
            if (c > 127 || !VALID[c])
                return false;
        }
        return true;
    }

    private Authorizer.Result isPublishAuthorized(ServerChannel channel, ServerSession session, ServerMessage message)
    {
        if (_policy != null && !_policy.canPublish(this, session, channel, message))
        {
            _logger.warn("{} denied Publish@{} by {}", session, channel.getId(), _policy);
            return Authorizer.Result.deny("denied_by_security_policy");
        }
        return isOperationAuthorized(Authorizer.Operation.PUBLISH, session, message, channel.getChannelId());
    }

    private Authorizer.Result isSubscribeAuthorized(ServerChannel channel, ServerSession session, ServerMessage message)
    {
        if (_policy != null && !_policy.canSubscribe(this, session, channel, message))
        {
            _logger.warn("{} denied Subscribe@{} by {}", session, channel, _policy);
            return Authorizer.Result.deny("denied_by_security_policy");
        }
        return isOperationAuthorized(Authorizer.Operation.SUBSCRIBE, session, message, channel.getChannelId());
    }

    private Authorizer.Result isCreationAuthorized(ServerSession session, ServerMessage message, String channel)
    {
        if (_policy != null && !_policy.canCreate(BayeuxServerImpl.this, session, channel, message))
        {
            _logger.warn("{} denied Create@{} by {}", session, message.getChannel(), _policy);
            return Authorizer.Result.deny("denied_by_security_policy");
        }
        return isOperationAuthorized(Authorizer.Operation.CREATE, session, message, new ChannelId(channel));
    }

    private Authorizer.Result isOperationAuthorized(Authorizer.Operation operation, ServerSession session, ServerMessage message, ChannelId channelId)
    {
        List<ServerChannelImpl> channels = new ArrayList<>();
        for (String wildName : channelId.getWilds())
        {
            ServerChannelImpl channel = _channels.get(wildName);
            if (channel != null)
                channels.add(channel);
        }
        ServerChannelImpl candidate = _channels.get(channelId.toString());
        if (candidate != null)
            channels.add(candidate);

        boolean called = false;
        Authorizer.Result result = Authorizer.Result.ignore();
        for (ServerChannelImpl channel : channels)
        {
            List<Authorizer> authorizers = channel.authorizers();
            if (!authorizers.isEmpty())
            {
                for (Authorizer authorizer : authorizers)
                {
                    called = true;
                    Authorizer.Result authorization = authorizer.authorize(operation, channelId, session, message);
                    _logger.debug("Authorizer {} on channel {} {} {} for channel {}", authorizer, channel, authorization, operation, channelId);
                    if (authorization instanceof Authorizer.Result.Denied)
                    {
                        result = authorization;
                        break;
                    }
                    else if (authorization instanceof Authorizer.Result.Granted)
                    {
                        result = authorization;
                    }
                }
            }
        }

        if (!called)
        {
            result = Authorizer.Result.grant();
            _logger.debug("No authorizers, {} for channel {} {}", operation, channelId, result);
        }
        else
        {
            if (result instanceof Authorizer.Result.Ignored)
            {
                result = Authorizer.Result.deny("denied_by_not_granting");
                _logger.debug("No authorizer granted {} for channel {}, authorization {}", operation, channelId, result);
            }
            else if (result instanceof Authorizer.Result.Granted)
            {
                _logger.debug("No authorizer denied {} for channel {}, authorization {}", operation, channelId, result);
            }
        }

        // We need to make sure that this method returns a boolean result (granted or denied)
        // but if it's denied, we need to return the object in order to access the deny reason
        assert !(result instanceof Authorizer.Result.Ignored);
        return result;
    }

    protected void doPublish(ServerSessionImpl from, ServerChannelImpl to, final ServerMessage.Mutable mutable)
    {
        if (to.isLazy())
            mutable.setLazy(true);

        final List<String> wildChannelNames = to.getChannelId().getWilds();
        final ServerChannelImpl[] wildChannels = new ServerChannelImpl[wildChannelNames.size()];
        for (int i = wildChannelNames.size(); i-- > 0; )
            wildChannels[i] = _channels.get(wildChannelNames.get(i));

        // Call the wild listeners
        for (final ServerChannelImpl wildChannel : wildChannels)
        {
            if (wildChannel == null)
                continue;
            if (wildChannel.isLazy())
                mutable.setLazy(true);
            List<ServerChannelListener> listeners = wildChannel.listeners();
            if (!listeners.isEmpty())
            {
                for (ServerChannelListener listener : listeners)
                    if (listener instanceof MessageListener)
                        if (!notifyOnMessage((MessageListener)listener, from, to, mutable))
                            return;
            }
        }

        // Call the leaf listeners
        List<ServerChannelListener> listeners = to.listeners();
        if (!listeners.isEmpty())
        {
            for (ServerChannelListener listener : listeners)
                if (listener instanceof MessageListener)
                    if (!notifyOnMessage((MessageListener)listener, from, to, mutable))
                        return;
        }

        // Exactly at this point, we convert the message to JSON and therefore
        // any further modification will be lost.
        // This is an optimization so that if the message is sent to a million
        // subscribers, we generate the JSON only once.
        // From now on, user code is passed a ServerMessage reference (and not
        // ServerMessage.Mutable), and we attempt to return immutable data
        // structures, even if it is not possible to guard against all cases.
        // For example, it is impossible to prevent things like
        // ((CustomObject)serverMessage.getData()).change() or
        // ((Map)serverMessage.getExt().get("map")).put().
        freeze(mutable);

        // Call the wild subscribers, which can only get broadcast messages.
        // We need a special treatment in case of subscription to /**, otherwise
        // we will deliver meta messages and service messages as if it could be
        // possible to subscribe to meta channels and service channels.
        Set<String> wildSubscribers = null;
        if (ChannelId.isBroadcast(mutable.getChannel()))
        {
            for (final ServerChannelImpl wildChannel : wildChannels)
            {
                if (wildChannel == null)
                    continue;
                Set<ServerSession> subscribers = wildChannel.subscribers();
                if (!subscribers.isEmpty())
                {
                    for (ServerSession session : subscribers)
                    {
                        if (wildSubscribers == null)
                            wildSubscribers = new HashSet<>();
                        if (wildSubscribers.add(session.getId()))
                            ((ServerSessionImpl)session).doDeliver(from, mutable);
                    }
                }
            }
        }

        // Call the leaf subscribers
        Set<ServerSession> subscribers = to.subscribers();
        if (!subscribers.isEmpty())
        {
            for (ServerSession session : subscribers)
            {
                if (wildSubscribers == null || !wildSubscribers.contains(session.getId()))
                    ((ServerSessionImpl)session).doDeliver(from, mutable);
            }
        }

        // Meta handlers
        if (to.isMeta())
        {
            listeners = to.listeners();
            if (!listeners.isEmpty())
            {
                for (ServerChannelListener listener : listeners)
                    if (listener instanceof BayeuxServerImpl.HandlerListener)
                        ((BayeuxServerImpl.HandlerListener)listener).onMessage(from, mutable);
            }
        }
    }

    public void freeze(Mutable mutable)
    {
        ServerMessageImpl message = (ServerMessageImpl)mutable;
        if (message.isFrozen())
            return;
        String json = _jsonContext.generate(message);
        message.freeze(json);
    }

    private boolean notifyOnMessage(MessageListener listener, ServerSession from, ServerChannel to, Mutable mutable)
    {
        try
        {
            return listener.onMessage(from, to, mutable);
        }
        catch (Throwable x)
        {
            _logger.info("Exception while invoking listener " + listener, x);
            return true;
        }
    }

    public ServerMessage.Mutable extendReply(ServerSessionImpl from, ServerSessionImpl to, ServerMessage.Mutable reply)
    {
        if (!extendSend(from, to, reply))
            return null;

        if (to != null)
        {
            if (reply.isMeta())
            {
                if (!to.extendSendMeta(reply))
                    return null;
            }
            else
            {
                ServerMessage newReply = to.extendSendMessage(reply);
                if (newReply == null)
                {
                    reply = null;
                }
                else if (newReply != reply)
                {
                    if (newReply instanceof ServerMessage.Mutable)
                        reply = (ServerMessage.Mutable)newReply;
                    else
                        reply = newMessage(newReply);
                }
            }
        }

        return reply;
    }

    protected boolean extendRecv(ServerSession from, ServerMessage.Mutable message)
    {
        if (message.isMeta())
        {
            for (Extension extension : _extensions)
                if (!notifyRcvMeta(extension, from, message))
                    return false;
        }
        else
        {
            for (Extension extension : _extensions)
                if (!notifyRcv(extension, from, message))
                    return false;
        }
        return true;
    }

    private boolean notifyRcvMeta(Extension extension, ServerSession from, Mutable message)
    {
        try
        {
            return extension.rcvMeta(from, message);
        }
        catch (Throwable x)
        {
            _logger.info("Exception while invoking extension " + extension, x);
            return true;
        }
    }

    private boolean notifyRcv(Extension extension, ServerSession from, Mutable message)
    {
        try
        {
            return extension.rcv(from, message);
        }
        catch (Throwable x)
        {
            _logger.info("Exception while invoking extension " + extension, x);
            return true;
        }
    }

    protected boolean extendSend(ServerSession from, ServerSession to, Mutable message)
    {
        if (message.isMeta())
        {
            // Cannot use listIterator(int): it is not thread safe
            ListIterator<Extension> i = _extensions.listIterator();
            while (i.hasNext())
                i.next();
            while (i.hasPrevious())
            {
                final Extension extension = i.previous();
                if (!notifySendMeta(extension, to, message))
                {
                    _logger.debug("Extension {} interrupted message processing for {}", extension, message);
                    return false;
                }
            }
        }
        else
        {
            ListIterator<Extension> i = _extensions.listIterator();
            while (i.hasNext())
                i.next();
            while (i.hasPrevious())
            {
                final Extension extension = i.previous();
                if (!notifySend(extension, from, to, message))
                {
                    _logger.debug("Extension {} interrupted message processing for {}", extension, message);
                    return false;
                }
            }
        }

        _logger.debug("<  {}", message);
        return true;
    }

    private boolean notifySendMeta(Extension extension, ServerSession to, Mutable message)
    {
        try
        {
            return extension.sendMeta(to, message);
        }
        catch (Throwable x)
        {
            _logger.info("Exception while invoking extension " + extension, x);
            return true;
        }
    }

    private boolean notifySend(Extension extension, ServerSession from, ServerSession to, Mutable message)
    {
        try
        {
            return extension.send(from, to, message);
        }
        catch (Throwable x)
        {
            _logger.info("Exception while invoking extension " + extension, x);
            return true;
        }
    }

    protected boolean removeServerChannel(ServerChannelImpl channel)
    {
        if (_channels.remove(channel.getId(), channel))
        {
            _logger.debug("Removed channel {}", channel);
            for (BayeuxServerListener listener : _listeners)
            {
                if (listener instanceof BayeuxServer.ChannelListener)
                    notifyChannelRemoved((ChannelListener)listener, channel);
            }
            return true;
        }
        return false;
    }

    private void notifyChannelRemoved(ChannelListener listener, ServerChannelImpl channel)
    {
        try
        {
            listener.channelRemoved(channel.getId());
        }
        catch (Throwable x)
        {
            _logger.info("Exception while invoking listener " + listener, x);
        }
    }

    protected List<BayeuxServerListener> getListeners()
    {
        return Collections.unmodifiableList(_listeners);
    }

    public Set<String> getKnownTransportNames()
    {
        return _transports.keySet();
    }

    public ServerTransport getTransport(String transport)
    {
        return _transports.get(transport);
    }

    public ServerTransport addTransport(ServerTransport transport)
    {
        ServerTransport result = _transports.put(transport.getName(), transport);
        _logger.debug("Added transport {} from {}", transport.getName(), transport.getClass());
        return result;
    }

    public void setTransports(ServerTransport... transports)
    {
        setTransports(Arrays.asList(transports));
    }

    public void setTransports(List<ServerTransport> transports)
    {
        _transports.clear();
        for (ServerTransport transport : transports)
            addTransport(transport);
    }

    public List<ServerTransport> getTransports()
    {
        return new ArrayList<>(_transports.values());
    }

    @SuppressWarnings("ForLoopReplaceableByForEach")
    protected AbstractHttpTransport findHttpTransport(HttpServletRequest request)
    {
        // Avoid allocation of the Iterator
        for (int i = 0; i < _allowedTransports.size(); ++i)
        {
            String transportName = _allowedTransports.get(i);
            ServerTransport serverTransport = getTransport(transportName);
            if (serverTransport instanceof AbstractHttpTransport)
            {
                AbstractHttpTransport transport = (AbstractHttpTransport)serverTransport;
                if (transport.accept(request))
                    return transport;
            }
        }
        return null;
    }

    @ManagedAttribute(value = "The transports allowed by this server", readonly = true)
    public List<String> getAllowedTransports()
    {
        return Collections.unmodifiableList(_allowedTransports);
    }

    public void setAllowedTransports(String... allowed)
    {
        setAllowedTransports(Arrays.asList(allowed));
    }

    public void setAllowedTransports(List<String> allowed)
    {
        _logger.debug("setAllowedTransport {} of {}", allowed, _transports);
        _allowedTransports.clear();
        for (String transport : allowed)
        {
            if (_transports.containsKey(transport))
                _allowedTransports.add(transport);
        }
        _logger.debug("allowedTransports {}", _allowedTransports);
    }

    protected void unknownSession(Mutable reply)
    {
        error(reply, "402::Unknown client");
        if (Channel.META_HANDSHAKE.equals(reply.getChannel()) || Channel.META_CONNECT.equals(reply.getChannel()))
        {
            Map<String, Object> advice = reply.getAdvice(true);
            advice.put(Message.RECONNECT_FIELD, Message.RECONNECT_HANDSHAKE_VALUE);
            advice.put(Message.INTERVAL_FIELD, 0L);
        }
    }

    protected void error(ServerMessage.Mutable reply, String error)
    {
        reply.put(Message.ERROR_FIELD, error);
        reply.setSuccessful(false);
    }

    protected ServerMessage.Mutable createReply(ServerMessage.Mutable message)
    {
        ServerMessage.Mutable reply = newMessage();
        message.setAssociated(reply);
        reply.setAssociated(message);

        reply.setChannel(message.getChannel());
        String id = message.getId();
        if (id != null)
            reply.setId(id);
        return reply;
    }

    @ManagedOperation(value = "Sweeps channels and sessions of this BayeuxServer", impact = "ACTION")
    public void sweep()
    {
        for (ServerChannelImpl channel : _channels.values())
            channel.sweep();

        for (ServerTransport transport : _transports.values())
        {
            if (transport instanceof AbstractServerTransport)
                ((AbstractServerTransport)transport).sweep();
        }

        long now = System.currentTimeMillis();
        for (ServerSessionImpl session : _sessions.values())
            session.sweep(now);
    }

    @ManagedOperation(value = "Dumps the BayeuxServer state", impact = "INFO")
    public String dump()
    {
        StringBuilder b = new StringBuilder();

        ArrayList<Object> children = new ArrayList<>();
        if (_policy != null)
            children.add(_policy);

        for (ServerChannelImpl channel : _channels.values())
        {
            if (channel.getChannelId().depth() == 1)
                children.add(channel);
        }

        int leaves = children.size();
        int i = 0;
        for (Object child : children)
        {
            b.append(" +-");
            if (child instanceof ServerChannelImpl)
                ((ServerChannelImpl)child).dump(b, ((++i == leaves) ? "   " : " | "));
            else
                b.append(child.toString()).append("\n");
        }

        return b.toString();
    }

    abstract class HandlerListener implements ServerChannel.ServerChannelListener
    {
        protected boolean isSessionUnknown(ServerSession session)
        {
            return session == null || getSession(session.getId()) == null;
        }

        protected List<String> toChannelList(Object channels)
        {
            if (channels instanceof String)
                return Collections.singletonList((String)channels);

            if (channels instanceof Object[])
            {
                Object[] array = (Object[])channels;
                List<String> channelList = new ArrayList<>();
                for (Object o : array)
                    channelList.add(String.valueOf(o));
                return channelList;
            }

            if (channels instanceof List)
            {
                List<?> list = (List<?>)channels;
                List<String> channelList = new ArrayList<>();
                for (Object o : list)
                    channelList.add(String.valueOf(o));
                return channelList;
            }

            return null;
        }

        public abstract void onMessage(final ServerSessionImpl from, final ServerMessage.Mutable message);
    }

    private class HandshakeHandler extends HandlerListener
    {
        @Override
        public void onMessage(ServerSessionImpl session, final Mutable message)
        {
            if (session == null)
                session = newServerSession();

            BayeuxContext context = getContext();
            if (context != null)
                session.setUserAgent(context.getHeader("User-Agent"));

            ServerMessage.Mutable reply = message.getAssociated();
            if (_policy != null && !_policy.canHandshake(BayeuxServerImpl.this, session, message))
            {
                error(reply, "403::Handshake denied");
                // The user's SecurityPolicy may have customized the response's advice
                Map<String, Object> advice = reply.getAdvice(true);
                if (!advice.containsKey(Message.RECONNECT_FIELD))
                    advice.put(Message.RECONNECT_FIELD, Message.RECONNECT_NONE_VALUE);
                return;
            }

            session.handshake();
            addServerSession(session, message);

            reply.setSuccessful(true);
            reply.put(Message.CLIENT_ID_FIELD, session.getId());
            reply.put(Message.VERSION_FIELD, "1.0");
            reply.put(Message.MIN_VERSION_FIELD, "1.0");
            reply.put(Message.SUPPORTED_CONNECTION_TYPES_FIELD, getAllowedTransports());
        }
    }

    private class ConnectHandler extends HandlerListener
    {
        @Override
        public void onMessage(final ServerSessionImpl session, final Mutable message)
        {
            ServerMessage.Mutable reply = message.getAssociated();

            if (isSessionUnknown(session))
            {
                unknownSession(reply);
                return;
            }

            session.connected();

            // Handle incoming advice
            Map<String, Object> adviceIn = message.getAdvice();
            if (adviceIn != null)
            {
                Number timeout = (Number)adviceIn.get("timeout");
                session.updateTransientTimeout(timeout == null ? -1L : timeout.longValue());
                Number interval = (Number)adviceIn.get("interval");
                session.updateTransientInterval(interval == null ? -1L : interval.longValue());
                // Force the server to send the advice, as the client may
                // have forgotten it (for example because of a reload)
                session.reAdvise();
            }
            else
            {
                session.updateTransientTimeout(-1);
                session.updateTransientInterval(-1);
            }

            // Send advice
            Map<String, Object> adviceOut = session.takeAdvice(getCurrentTransport());
            if (adviceOut != null)
                reply.put(Message.ADVICE_FIELD, adviceOut);

            reply.setSuccessful(true);
        }
    }

    private class SubscribeHandler extends HandlerListener
    {
        public void onMessage(final ServerSessionImpl from, final Mutable message)
        {
            ServerMessage.Mutable reply = message.getAssociated();
            if (isSessionUnknown(from))
            {
                unknownSession(reply);
                return;
            }

            Object subscriptionField = message.get(Message.SUBSCRIPTION_FIELD);
            if (subscriptionField == null)
            {
                error(reply, "403::subscription_missing");
                return;
            }

            List<String> subscriptions = toChannelList(subscriptionField);
            if (subscriptions == null)
            {
                error(reply, "403::subscription_invalid");
                return;
            }

            if (_validation)
            {
                for (int i = 0; i < subscriptions.size(); ++i)
                    validate(subscriptions.get(i));
            }
            reply.put(Message.SUBSCRIPTION_FIELD, subscriptionField);

            for (String subscription : subscriptions)
            {
                ServerChannelImpl channel = getServerChannel(subscription);
                if (channel == null)
                {
                    Authorizer.Result creationResult = isCreationAuthorized(from, message, subscription);
                    if (creationResult instanceof Authorizer.Result.Denied)
                    {
                        String denyReason = ((Authorizer.Result.Denied)creationResult).getReason();
                        error(reply, "403:" + denyReason + ":create_denied");
                        break;
                    }
                    else
                    {
                        channel = (ServerChannelImpl)createChannelIfAbsent(subscription).getReference();
                    }
                }

                if (channel != null)
                {
                    Authorizer.Result subscribeResult = isSubscribeAuthorized(channel, from, message);
                    if (subscribeResult instanceof Authorizer.Result.Denied)
                    {
                        String denyReason = ((Authorizer.Result.Denied)subscribeResult).getReason();
                        error(reply, "403:" + denyReason + ":subscribe_denied");
                        break;
                    }
                    else
                    {
                        // Reduces the window of time where a server-side expiration
                        // or a concurrent disconnect causes the invalid client to be
                        // registered as subscriber and hence being kept alive by the
                        // fact that the channel references it.
                        if (!isSessionUnknown(from))
                        {
                            if (channel.subscribe(from, message))
                            {
                                reply.setSuccessful(true);
                            }
                            else
                            {
                                error(reply, "403::subscribe_failed");
                                break;
                            }
                        }
                        else
                        {
                            unknownSession(reply);
                            break;
                        }
                    }
                }
            }
        }
    }

    private class UnsubscribeHandler extends HandlerListener
    {
        public void onMessage(final ServerSessionImpl from, final Mutable message)
        {
            ServerMessage.Mutable reply = message.getAssociated();
            if (isSessionUnknown(from))
            {
                unknownSession(reply);
                return;
            }

            Object subscriptionField = message.get(Message.SUBSCRIPTION_FIELD);
            if (subscriptionField == null)
            {
                error(reply, "403::subscription_missing");
                return;
            }

            List<String> subscriptions = toChannelList(subscriptionField);
            if (subscriptions == null)
            {
                error(reply, "403::subscription_invalid");
                return;
            }

            if (_validation)
            {
                for (int i = 0; i < subscriptions.size(); ++i)
                    validate(subscriptions.get(i));
            }
            reply.put(Message.SUBSCRIPTION_FIELD, subscriptionField);

            for (String subscription : subscriptions)
            {
                ServerChannelImpl channel = getServerChannel(subscription);
                if (channel == null)
                {
                    error(reply, "400::channel_missing");
                    break;
                }
                else
                {
                    if (channel.unsubscribe(from, message))
                    {
                        reply.setSuccessful(true);
                    }
                    else
                    {
                        error(reply, "403::unsubscribe_failed");
                        break;
                    }
                }
            }
        }
    }

    private class DisconnectHandler extends HandlerListener
    {
        public void onMessage(final ServerSessionImpl session, final Mutable message)
        {
            ServerMessage.Mutable reply = message.getAssociated();
            if (isSessionUnknown(session))
            {
                unknownSession(reply);
                return;
            }

            reply.setSuccessful(true);
            removeServerSession(session, false);
            // Wake up the possibly pending /meta/connect
            session.flush();
        }
    }
}<|MERGE_RESOLUTION|>--- conflicted
+++ resolved
@@ -68,13 +68,6 @@
 @ManagedObject("The CometD server")
 public class BayeuxServerImpl extends AbstractLifeCycle implements BayeuxServer
 {
-<<<<<<< HEAD
-    public static final String ALLOWED_TRANSPORTS_OPTION = "allowedTransports";
-    public static final String SWEEP_PERIOD_OPTION = "sweepPeriod";
-    public static final String TRANSPORTS_OPTION = "transports";
-
-    private final Logger _logger = LoggerFactory.getLogger(getClass().getName() + "." + Integer.toHexString(System.identityHashCode(this)));
-=======
     private static final boolean[] VALID = new boolean[256];
     static
     {
@@ -100,15 +93,11 @@
             VALID[i] = true;
     }
 
-    public static final String LOG_LEVEL = "logLevel";
-    public static final int OFF_LOG_LEVEL = 0;
-    public static final int CONFIG_LOG_LEVEL = 1;
-    public static final int INFO_LOG_LEVEL = 2;
-    public static final int DEBUG_LOG_LEVEL = 3;
-    public static final String JSON_CONTEXT = "jsonContext";
-
-    private final Logger _logger = LoggerFactory.getLogger(getClass().getName() + "." + System.identityHashCode(this));
->>>>>>> 685ae0d4
+    public static final String ALLOWED_TRANSPORTS_OPTION = "allowedTransports";
+    public static final String SWEEP_PERIOD_OPTION = "sweepPeriod";
+    public static final String TRANSPORTS_OPTION = "transports";
+
+    private final Logger _logger = LoggerFactory.getLogger(getClass().getName() + "." + Integer.toHexString(System.identityHashCode(this)));
     private final SecureRandom _random = new SecureRandom();
     private final List<BayeuxServerListener> _listeners = new CopyOnWriteArrayList<>();
     private final List<Extension> _extensions = new CopyOnWriteArrayList<>();
@@ -121,38 +110,7 @@
     private final Scheduler _scheduler = new ScheduledExecutorScheduler("BayeuxServer" + hashCode() + " Scheduler", false);
     private SecurityPolicy _policy = new DefaultSecurityPolicy();
     private JSONContext.Server _jsonContext;
-<<<<<<< HEAD
-=======
-    private Timer _timer;
     private boolean _validation;
-
-    public BayeuxServerImpl()
-    {
-        addTransport(new JSONTransport(this));
-        addTransport(new JSONPTransport(this));
-    }
-
-    /**
-     * @return The Logger used by this BayeuxServer instance
-     */
-    public Logger getLogger()
-    {
-        return _logger;
-    }
-
-    private void debug(String message, Object... args)
-    {
-        if (_logLevel >= DEBUG_LOG_LEVEL)
-            _logger.info(message, args);
-        else
-            _logger.debug(message, args);
-    }
-
-    int getLogLevel()
-    {
-        return _logLevel;
-    }
->>>>>>> 685ae0d4
 
     @Override
     protected void doStart() throws Exception
@@ -175,35 +133,12 @@
             @Override
             public void run()
             {
-<<<<<<< HEAD
                 sweep();
                 _scheduler.schedule(this, sweepPeriod, TimeUnit.MILLISECONDS);
             }
         }, sweepPeriod, TimeUnit.MILLISECONDS);
-=======
-                @Override
-                public void run()
-                {
-                    _timeout.tick(System.currentTimeMillis());
-                }
-            }, tick_interval, tick_interval);
-        }
-
-        long sweep_interval = getOption("sweepIntervalMs", 997);
-        if (sweep_interval > 0)
-        {
-            _timer.schedule(new TimerTask()
-            {
-                @Override
-                public void run()
-                {
-                    sweep();
-                }
-            }, sweep_interval, sweep_interval);
-        }
 
         _validation = getOption("validateMessageFields", true);
->>>>>>> 685ae0d4
     }
 
     @Override
@@ -391,12 +326,8 @@
         return _options;
     }
 
-<<<<<<< HEAD
     @ManagedOperation(value = "The value of the given configuration option", impact = "INFO")
     public Object getOption(@Name("optionName") String qualifiedName)
-=======
-    public Object getOption(String qualifiedName)
->>>>>>> 685ae0d4
     {
         return _options.get(qualifiedName);
     }
@@ -411,8 +342,6 @@
         return Long.parseLong(val.toString());
     }
 
-<<<<<<< HEAD
-=======
     protected boolean getOption(String name, boolean dft)
     {
         Object value = getOption(name);
@@ -423,7 +352,6 @@
         return Boolean.parseBoolean(value.toString());
     }
 
->>>>>>> 685ae0d4
     public Set<String> getOptionNames()
     {
         return _options.keySet();
@@ -1481,7 +1409,11 @@
             if (_validation)
             {
                 for (int i = 0; i < subscriptions.size(); ++i)
-                    validate(subscriptions.get(i));
+                {
+                    String subscription = subscriptions.get(i);
+                    if (!validate(subscription))
+                        throw new IllegalArgumentException("Invalid message subscription: " + subscription);
+                }
             }
             reply.put(Message.SUBSCRIPTION_FIELD, subscriptionField);
 
@@ -1569,7 +1501,11 @@
             if (_validation)
             {
                 for (int i = 0; i < subscriptions.size(); ++i)
-                    validate(subscriptions.get(i));
+                {
+                    String subscription = subscriptions.get(i);
+                    if (!validate(subscription))
+                        throw new IllegalArgumentException("Invalid message subscription: " + subscription);
+                }
             }
             reply.put(Message.SUBSCRIPTION_FIELD, subscriptionField);
 
