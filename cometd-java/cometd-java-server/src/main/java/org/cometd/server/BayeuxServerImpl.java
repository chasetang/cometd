/*
 * Copyright (c) 2010 the original author or authors.
 *
 * Licensed under the Apache License, Version 2.0 (the "License");
 * you may not use this file except in compliance with the License.
 * You may obtain a copy of the License at
 *
 *     http://www.apache.org/licenses/LICENSE-2.0
 *
 * Unless required by applicable law or agreed to in writing, software
 * distributed under the License is distributed on an "AS IS" BASIS,
 * WITHOUT WARRANTIES OR CONDITIONS OF ANY KIND, either express or implied.
 * See the License for the specific language governing permissions and
 * limitations under the License.
 */

package org.cometd.server;

import java.security.SecureRandom;
import java.util.ArrayList;
import java.util.Arrays;
import java.util.Collections;
import java.util.HashSet;
import java.util.List;
import java.util.ListIterator;
import java.util.Map;
import java.util.Set;
import java.util.Timer;
import java.util.TimerTask;
import java.util.TreeMap;
import java.util.concurrent.ConcurrentHashMap;
import java.util.concurrent.ConcurrentMap;
import java.util.concurrent.CopyOnWriteArrayList;
import java.util.concurrent.atomic.AtomicMarkableReference;

import org.cometd.bayeux.Channel;
import org.cometd.bayeux.ChannelId;
import org.cometd.bayeux.Message;
import org.cometd.bayeux.server.Authorizer;
import org.cometd.bayeux.server.BayeuxContext;
import org.cometd.bayeux.server.BayeuxServer;
import org.cometd.bayeux.server.ConfigurableServerChannel.Initializer;
import org.cometd.bayeux.server.ConfigurableServerChannel.ServerChannelListener;
import org.cometd.bayeux.server.LocalSession;
import org.cometd.bayeux.server.SecurityPolicy;
import org.cometd.bayeux.server.ServerChannel;
import org.cometd.bayeux.server.ServerChannel.MessageListener;
import org.cometd.bayeux.server.ServerMessage;
import org.cometd.bayeux.server.ServerMessage.Mutable;
import org.cometd.bayeux.server.ServerSession;
import org.cometd.bayeux.server.ServerTransport;
import org.cometd.common.JSONContext;
import org.cometd.server.transport.JSONPTransport;
import org.cometd.server.transport.JSONTransport;
import org.eclipse.jetty.util.component.AbstractLifeCycle;
import org.eclipse.jetty.util.thread.Timeout;
import org.slf4j.Logger;
import org.slf4j.LoggerFactory;

/**
 * Options to configure the server are: <dl>
 * <tt>tickIntervalMs</tt><td>The time in milliseconds between ticks to check for timeouts etc</td>
 * <tt>sweepIntervalMs</tt><td>The time in milliseconds between sweeps of channels to remove
 * invalid subscribers and non-persistent channels</td>
 * </dl>
 */
public class BayeuxServerImpl extends AbstractLifeCycle implements BayeuxServer
{
    public static final String LOG_LEVEL = "logLevel";
    public static final int OFF_LOG_LEVEL = 0;
    public static final int CONFIG_LOG_LEVEL = 1;
    public static final int INFO_LOG_LEVEL = 2;
    public static final int DEBUG_LOG_LEVEL = 3;
    public static final String JSON_CONTEXT = "jsonContext";

    private final Logger _logger = LoggerFactory.getLogger(getClass().getName() + "." + Integer.toHexString(System.identityHashCode(this)));
    private final SecureRandom _random = new SecureRandom();
<<<<<<< HEAD
    private final List<BayeuxServerListener> _listeners = new CopyOnWriteArrayList<>();
    private final List<Extension> _extensions = new CopyOnWriteArrayList<>();
    private final ConcurrentMap<String, ServerSessionImpl> _sessions = new ConcurrentHashMap<>();
    private final ConcurrentMap<String, ServerChannelImpl> _channels = new ConcurrentHashMap<>();
    private final ConcurrentMap<String, ServerTransport> _transports = new ConcurrentHashMap<>();
    private final List<String> _allowedTransports = new CopyOnWriteArrayList<>();
    private final ThreadLocal<AbstractServerTransport> _currentTransport = new ThreadLocal<>();
    private final Map<String,Object> _options = new TreeMap<>();
=======
    private final List<BayeuxServerListener> _listeners = new CopyOnWriteArrayList<BayeuxServerListener>();
    private final List<Extension> _extensions = new CopyOnWriteArrayList<Extension>();
    private final ConcurrentMap<String, ServerSessionImpl> _sessions = new ConcurrentHashMap<String, ServerSessionImpl>();
    private final ConcurrentMap<String, ServerChannelImpl> _channels = new ConcurrentHashMap<String, ServerChannelImpl>();
    private final ConcurrentMap<String, ServerTransport> _transports = new ConcurrentHashMap<String, ServerTransport>();
    private final List<String> _allowedTransports = new CopyOnWriteArrayList<String>();
    private final ThreadLocal<AbstractServerTransport> _currentTransport = new ThreadLocal<AbstractServerTransport>();
    private final Map<String, Object> _options = new TreeMap<String, Object>();
>>>>>>> 006b72cb
    private final Timeout _timeout = new Timeout();
    private SecurityPolicy _policy = new DefaultSecurityPolicy();
    private int _logLevel = OFF_LOG_LEVEL;
    private JSONContext.Server _jsonContext;
    private Timer _timer;

    public BayeuxServerImpl()
    {
        addTransport(new JSONTransport(this));
        addTransport(new JSONPTransport(this));
<<<<<<< HEAD
        _handshakeAdvice = new HashMap<>(2);
        _handshakeAdvice.put(Message.RECONNECT_FIELD, Message.RECONNECT_HANDSHAKE_VALUE);
        _handshakeAdvice.put(Message.INTERVAL_FIELD, 0L);
=======
>>>>>>> 006b72cb
    }

    /**
     * @return The Logger used by this BayeuxServer instance
     */
    public Logger getLogger()
    {
        return _logger;
    }

    private void debug(String message, Object... args)
    {
        if (_logLevel >= DEBUG_LOG_LEVEL)
            _logger.info(message, args);
        else
            _logger.debug(message, args);
    }

    int getLogLevel()
    {
        return _logLevel;
    }

    @Override
    protected void doStart() throws Exception
    {
        super.doStart();

        _logLevel = OFF_LOG_LEVEL;
        Object logLevelValue = getOption(LOG_LEVEL);
        if (logLevelValue != null)
            _logLevel = Integer.parseInt(String.valueOf(logLevelValue));

        if (_logLevel >= CONFIG_LOG_LEVEL)
        {
            for (Map.Entry<String, Object> entry : getOptions().entrySet())
                _logger.info("{}={}", entry.getKey(), entry.getValue());
        }

        initializeMetaChannels();

        initializeJSONContext();

        initializeDefaultTransports();

        List<String> allowedTransportNames = getAllowedTransports();
        if (allowedTransportNames.isEmpty())
            throw new IllegalStateException("No allowed transport names are configured, there must be at least one");

        for (String allowedTransportName : allowedTransportNames)
        {
            ServerTransport allowedTransport = getTransport(allowedTransportName);
            if (allowedTransport instanceof AbstractServerTransport)
                ((AbstractServerTransport)allowedTransport).init();
        }

        _timer = new Timer("BayeuxServer@" + hashCode(), true);
        long tick_interval = getOption("tickIntervalMs", 97);
        if (tick_interval > 0)
        {
            _timer.schedule(new TimerTask()
            {
                @Override
                public void run()
                {
                    _timeout.tick(System.currentTimeMillis());
                }
            }, tick_interval, tick_interval);
        }

        long sweep_interval = getOption("sweepIntervalMs", 997);
        if (sweep_interval > 0)
        {
            _timer.schedule(new TimerTask()
            {
                @Override
                public void run()
                {
                    sweep();
                }
            }, sweep_interval, sweep_interval);
        }
    }

    @Override
    protected void doStop() throws Exception
    {
        super.doStop();

        for (ServerTransport transport : _transports.values())
            if (transport instanceof AbstractServerTransport)
                ((AbstractServerTransport)transport).destroy();

        _listeners.clear();
        _extensions.clear();
        _sessions.clear();
        _channels.clear();
        _transports.clear();
        _allowedTransports.clear();
        _options.clear();
        _timer.cancel();
    }

    protected void initializeMetaChannels()
    {
        createChannelIfAbsent(Channel.META_HANDSHAKE).getReference().addListener(new HandshakeHandler());
        createChannelIfAbsent(Channel.META_CONNECT).getReference().addListener(new ConnectHandler());
        createChannelIfAbsent(Channel.META_SUBSCRIBE).getReference().addListener(new SubscribeHandler());
        createChannelIfAbsent(Channel.META_UNSUBSCRIBE).getReference().addListener(new UnsubscribeHandler());
        createChannelIfAbsent(Channel.META_DISCONNECT).getReference().addListener(new DisconnectHandler());
    }

    protected void initializeJSONContext() throws Exception
    {
        Object option = getOption(JSON_CONTEXT);
        if (option == null)
        {
            _jsonContext = new JettyJSONContextServer();
        }
        else
        {
            if (option instanceof String)
            {
                Class<?> jsonContextClass = Thread.currentThread().getContextClassLoader().loadClass((String)option);
                if (JSONContext.Server.class.isAssignableFrom(jsonContextClass))
                {
                    _jsonContext = (JSONContext.Server)jsonContextClass.newInstance();
                }
                else
                {
                    throw new IllegalArgumentException("Invalid " + JSONContext.Server.class.getName() + " implementation class");
                }
            }
            else if (option instanceof JSONContext.Server)
            {
                _jsonContext = (JSONContext.Server)option;
            }
            else
            {
                throw new IllegalArgumentException("Invalid " + JSONContext.Server.class.getName() + " implementation class");
            }
        }
        _options.put(JSON_CONTEXT, _jsonContext);
    }

    /**
     * Initialize the default transports.
     * <p>This method creates  a {@link JSONTransport} and a {@link JSONPTransport}.
     * If no allowed transport have been set then adds all known transports as allowed transports.
     */
    protected void initializeDefaultTransports()
    {
        if (_allowedTransports.size() == 0)
        {
            for (ServerTransport t : _transports.values())
                _allowedTransports.add(t.getName());
        }
        debug("Allowed Transports: {}", _allowedTransports);
    }

    public void startTimeout(Timeout.Task task, long interval)
    {
        _timeout.schedule(task, interval);
    }

    public void cancelTimeout(Timeout.Task task)
    {
        task.cancel();
    }

    public ChannelId newChannelId(String id)
    {
        ServerChannelImpl channel = _channels.get(id);
        if (channel != null)
            return channel.getChannelId();
        return new ChannelId(id);
    }

    public Map<String, Object> getOptions()
    {
        return _options;
    }

    /**
     * @see org.cometd.bayeux.Bayeux#getOption(java.lang.String)
     */
    public Object getOption(String qualifiedName)
    {
        return _options.get(qualifiedName);
    }

    /**
     * Get an option value as a long
     *
     * @param name The option name
     * @param dft  The default value
     * @return long value
     */
    protected long getOption(String name, long dft)
    {
        Object val = getOption(name);
        if (val == null)
            return dft;
        if (val instanceof Number)
            return ((Number)val).longValue();
        return Long.parseLong(val.toString());
    }

    /**
     * @see org.cometd.bayeux.Bayeux#getOptionNames()
     */
    public Set<String> getOptionNames()
    {
        return _options.keySet();
    }

    /**
     * @see org.cometd.bayeux.Bayeux#setOption(java.lang.String, java.lang.Object)
     */
    public void setOption(String qualifiedName, Object value)
    {
        _options.put(qualifiedName, value);
    }

    public void setOptions(Map<String, Object> options)
    {
        _options.putAll(options);
    }

    public long randomLong()
    {
        return _random.nextLong();
    }

    public void setCurrentTransport(AbstractServerTransport transport)
    {
        _currentTransport.set(transport);
    }

    public ServerTransport getCurrentTransport()
    {
        return _currentTransport.get();
    }

    public BayeuxContext getContext()
    {
        ServerTransport transport = _currentTransport.get();
        return transport == null ? null : transport.getContext();
    }

    public SecurityPolicy getSecurityPolicy()
    {
        return _policy;
    }

    public boolean createIfAbsent(String channelName, Initializer... initializers)
    {
        return createChannelIfAbsent(channelName, initializers).isMarked();
    }

    private AtomicMarkableReference<ServerChannelImpl> createChannelIfAbsent(String channelName, Initializer... initializers)
    {
        boolean initialized = false;
        ServerChannelImpl channel = _channels.get(channelName);
        if (channel == null)
        {
            ChannelId channelId = new ChannelId(channelName);

            // Be sure the parent is there
            ServerChannelImpl parentChannel = null;
            if (channelId.depth() > 1)
            {
                String parentName = channelId.getParent();
                // If the parent needs to be re-created, we are missing its initializers,
                // but there is nothing we can do: in this case, the application needs
                // to make the parent persistent through an initializer.
                parentChannel = createChannelIfAbsent(parentName).getReference();
            }

            ServerChannelImpl candidate = new ServerChannelImpl(this, channelId, parentChannel);
            channel = _channels.putIfAbsent(channelName, candidate);
            if (channel == null)
            {
                // My candidate channel was added to the map, so I'd better initialize it

                channel = candidate;
                debug("Added channel {}", channel);

                try
                {
                    for (Initializer initializer : initializers)
                        notifyConfigureChannel(initializer, channel);

                    for (BayeuxServer.BayeuxServerListener listener : _listeners)
                    {
                        if (listener instanceof ServerChannel.Initializer)
                            notifyConfigureChannel((Initializer)listener, channel);
                    }
                }
                finally
                {
                    channel.initialized();
                }

                for (BayeuxServer.BayeuxServerListener listener : _listeners)
                {
                    if (listener instanceof BayeuxServer.ChannelListener)
                        notifyChannelAdded((ChannelListener)listener, channel);
                }

                initialized = true;
            }
        }
        else
        {
            channel.resetSweeperPasses();
            // Double check if the sweeper removed this channel between the check at the top and here.
            // This is not 100% fool proof (e.g. this thread is preempted long enough for the sweeper
            // to remove the channel, but the alternative is to have a global lock)
            _channels.putIfAbsent(channelName, channel);

        }
        // Another thread may add this channel concurrently, so wait until it is initialized
        channel.waitForInitialized();
        return new AtomicMarkableReference<>(channel, initialized);
    }

    private void notifyConfigureChannel(Initializer listener, ServerChannel channel)
    {
        try
        {
            listener.configureChannel(channel);
        }
        catch (Exception x)
        {
            _logger.info("Exception while invoking listener " + listener, x);
        }
    }

    private void notifyChannelAdded(ChannelListener listener, ServerChannel channel)
    {
        try
        {
            listener.channelAdded(channel);
        }
        catch (Exception x)
        {
            _logger.info("Exception while invoking listener " + listener, x);
        }
    }

    public List<ServerSession> getSessions()
    {
        return Collections.unmodifiableList(new ArrayList<ServerSession>(_sessions.values()));
    }

    public ServerSession getSession(String clientId)
    {
        if (clientId == null)
            return null;
        return _sessions.get(clientId);
    }

    protected void addServerSession(ServerSessionImpl session)
    {
        _sessions.put(session.getId(), session);
        for (BayeuxServerListener listener : _listeners)
        {
            if (listener instanceof BayeuxServer.SessionListener)
                notifySessionAdded((SessionListener)listener, session);
        }
    }

    private void notifySessionAdded(SessionListener listener, ServerSession session)
    {
        try
        {
            listener.sessionAdded(session);
        }
        catch (Exception x)
        {
            _logger.info("Exception while invoking listener " + listener, x);
        }
    }

    /**
     * @param session  the session to remove
     * @param timedOut whether the remove reason is server-side expiration
     * @return true if the session was removed and was connected
     */
    public boolean removeServerSession(ServerSession session, boolean timedOut)
    {
        debug("Removing session {}, timed out: {}", session, timedOut);

        ServerSessionImpl removed = _sessions.remove(session.getId());

        if (removed != session)
            return false;

        // Invoke BayeuxServer.SessionListener first, so that the application
        // can be "pre-notified" that a session is being removed before the
        // application gets notifications of channel unsubscriptions
        for (BayeuxServerListener listener : _listeners)
        {
            if (listener instanceof SessionListener)
                notifySessionRemoved((SessionListener)listener, session, timedOut);
        }

        return removed.removed(timedOut);
    }

    private void notifySessionRemoved(SessionListener listener, ServerSession session, boolean timedout)
    {
        try
        {
            listener.sessionRemoved(session, timedout);
        }
        catch (Exception x)
        {
            _logger.info("Exception while invoking listener " + listener, x);
        }
    }

    protected ServerSessionImpl newServerSession()
    {
        return new ServerSessionImpl(this);
    }

    public LocalSession newLocalSession(String idHint)
    {
        return new LocalSessionImpl(this, idHint);
    }

    public ServerMessage.Mutable newMessage()
    {
        return new ServerMessageImpl();
    }

    public ServerMessage.Mutable newMessage(ServerMessage tocopy)
    {
        ServerMessage.Mutable mutable = newMessage();
        for (String key : tocopy.keySet())
            mutable.put(key, tocopy.get(key));
        return mutable;
    }

    public void setSecurityPolicy(SecurityPolicy securityPolicy)
    {
        _policy = securityPolicy;
    }

    public void addExtension(Extension extension)
    {
        _extensions.add(extension);
    }

    public void removeExtension(Extension extension)
    {
        _extensions.remove(extension);
    }

    public List<Extension> getExtensions()
    {
        return Collections.unmodifiableList(_extensions);
    }

    public void addListener(BayeuxServerListener listener)
    {
        if (listener == null)
            throw new NullPointerException();
        _listeners.add(listener);
    }

    public ServerChannel getChannel(String channelId)
    {
        ServerChannelImpl channel = _channels.get(channelId);
        if (channel != null)
            channel.waitForInitialized();
        return channel;
    }

    public List<ServerChannel> getChannels()
    {
        List<ServerChannel> result = new ArrayList<>();
        for (ServerChannelImpl channel : _channels.values())
        {
            channel.waitForInitialized();
            result.add(channel);
        }
        return result;
    }

    public void removeListener(BayeuxServerListener listener)
    {
        _listeners.remove(listener);
    }

    /**
     * Extend and handle in incoming message.
     *
     * @param session The session if known
     * @param message The message.
     * @return An unextended reply message
     */
    public ServerMessage.Mutable handle(ServerSessionImpl session, ServerMessage.Mutable message)
    {
        debug(">  {} {}", message, session);

        Mutable reply = createReply(message);
        if (!extendRecv(session, message) || session != null && !session.extendRecv(message))
        {
            error(reply, "404::message deleted");
        }
        else
        {
            debug(">> {}", message);

            String channelName = message.getChannel();

            ServerChannel channel;
            if (channelName == null)
            {
                error(reply, "400::channel missing");
            }
            else
            {
                channel = getChannel(channelName);
                if (channel == null)
                {
                    Authorizer.Result creationResult = isCreationAuthorized(session, message, channelName);
                    if (creationResult instanceof Authorizer.Result.Denied)
                    {
                        String denyReason = ((Authorizer.Result.Denied)creationResult).getReason();
                        error(reply, "403:" + denyReason + ":create denied");
                    }
                    else
                    {
                        channel = createChannelIfAbsent(channelName).getReference();
                    }
                }

                if (channel != null)
                {
                    if (channel.isMeta())
                    {
                        if (session == null && !Channel.META_HANDSHAKE.equals(channelName))
                        {
                            unknownSession(reply);
                        }
                        else
                        {
                            doPublish(session, (ServerChannelImpl)channel, message);
                        }
                    }
                    else
                    {
                        if (session == null)
                        {
                            unknownSession(reply);
                        }
                        else
                        {
                            Authorizer.Result publishResult = isPublishAuthorized(channel, session, message);
                            if (publishResult instanceof Authorizer.Result.Denied)
                            {
                                String denyReason = ((Authorizer.Result.Denied)publishResult).getReason();
                                error(reply, "403:" + denyReason + ":publish denied");
                            }
                            else
                            {
                                channel.publish(session, message);
                                reply.setSuccessful(true);
                            }
                        }
                    }
                }
            }
        }

        // Here the reply may be null if this instance is stopped concurrently

        debug("<< {}", reply);
        return reply;
    }

    private Authorizer.Result isPublishAuthorized(ServerChannel channel, ServerSession session, ServerMessage message)
    {
        if (_policy != null && !_policy.canPublish(this, session, channel, message))
        {
            _logger.warn("{} denied Publish@{} by {}", session, channel.getId(), _policy);
            return Authorizer.Result.deny("denied_by_security_policy");
        }
        return isOperationAuthorized(Authorizer.Operation.PUBLISH, session, message, channel.getChannelId());
    }

    private Authorizer.Result isSubscribeAuthorized(ServerChannel channel, ServerSession session, ServerMessage message)
    {
        if (_policy != null && !_policy.canSubscribe(this, session, channel, message))
        {
            _logger.warn("{} denied Subscribe@{} by {}", session, channel, _policy);
            return Authorizer.Result.deny("denied_by_security_policy");
        }
        return isOperationAuthorized(Authorizer.Operation.SUBSCRIBE, session, message, channel.getChannelId());
    }

    private Authorizer.Result isCreationAuthorized(ServerSession session, ServerMessage message, String channel)
    {
        if (_policy != null && !_policy.canCreate(BayeuxServerImpl.this, session, channel, message))
        {
            _logger.warn("{} denied Create@{} by {}", session, message.getChannel(), _policy);
            return Authorizer.Result.deny("denied_by_security_policy");
        }
        return isOperationAuthorized(Authorizer.Operation.CREATE, session, message, new ChannelId(channel));
    }

    private Authorizer.Result isOperationAuthorized(Authorizer.Operation operation, ServerSession session, ServerMessage message, ChannelId channelId)
    {
        List<ServerChannel> channels = new ArrayList<>();
        for (String wildName : channelId.getWilds())
        {
            ServerChannelImpl channel = _channels.get(wildName);
            if (channel != null)
                channels.add(channel);
        }
        ServerChannelImpl candidate = _channels.get(channelId.toString());
        if (candidate != null)
            channels.add(candidate);

        boolean called = false;
        Authorizer.Result result = Authorizer.Result.ignore();
        for (ServerChannel channel : channels)
        {
            for (Authorizer authorizer : channel.getAuthorizers())
            {
                called = true;
                Authorizer.Result authorization = authorizer.authorize(operation, channelId, session, message);
                debug("Authorizer {} on channel {} {} {} for channel {}", authorizer, channel, authorization, operation, channelId);
                if (authorization instanceof Authorizer.Result.Denied)
                {
                    result = authorization;
                    break;
                }
                else if (authorization instanceof Authorizer.Result.Granted)
                {
                    result = authorization;
                }
            }
        }

        if (!called)
        {
            result = Authorizer.Result.grant();
            debug("No authorizers, {} for channel {} {}", operation, channelId, result);
        }
        else
        {
            if (result instanceof Authorizer.Result.Ignored)
            {
                result = Authorizer.Result.deny("denied_by_not_granting");
                debug("No authorizer granted {} for channel {}, authorization {}", operation, channelId, result);
            }
            else if (result instanceof Authorizer.Result.Granted)
            {
                debug("No authorizer denied {} for channel {}, authorization {}", operation, channelId, result);
            }
        }

        // We need to make sure that this method returns a boolean result (granted or denied)
        // but if it's denied, we need to return the object in order to access the deny reason
        assert !(result instanceof Authorizer.Result.Ignored);
        return result;
    }

    protected void doPublish(ServerSessionImpl from, ServerChannelImpl to, final ServerMessage.Mutable mutable)
    {
        if (to.isLazy())
            mutable.setLazy(true);

        final List<String> wildChannelNames = to.getChannelId().getWilds();
        final ServerChannelImpl[] wildChannels = new ServerChannelImpl[wildChannelNames.size()];
        for (int i = wildChannelNames.size(); i-- > 0; )
            wildChannels[i] = _channels.get(wildChannelNames.get(i));

        // Call the wild listeners
        for (final ServerChannelImpl wildChannel : wildChannels)
        {
            if (wildChannel == null)
                continue;
            if (wildChannel.isLazy())
                mutable.setLazy(true);
            for (ServerChannelListener listener : wildChannel.getListeners())
                if (listener instanceof MessageListener)
                    if (!notifyOnMessage((MessageListener)listener, from, to, mutable))
                        return;
        }

        // Call the leaf listeners
        for (ServerChannelListener listener : to.getListeners())
            if (listener instanceof MessageListener)
                if (!notifyOnMessage((MessageListener)listener, from, to, mutable))
                    return;

        // Exactly at this point, we convert the message to JSON and therefore
        // any further modification will be lost.
        // This is an optimization so that if the message is sent to a million
        // subscribers, we generate the JSON only once.
        // From now on, user code is passed a ServerMessage reference (and not
        // ServerMessage.Mutable), and we attempt to return immutable data
        // structures, even if it is not possible to guard against all cases.
        // For example, it is impossible to prevent things like
        // ((CustomObject)serverMessage.getData()).change() or
        // ((Map)serverMessage.getExt().get("map")).put().
        freeze(mutable);

        // Call the wild subscribers, which can only get broadcast messages.
        // We need a special treatment in case of subscription to /**, otherwise
        // we will deliver meta messages and service messages as if it could be
        // possible to subscribe to meta channels and service channels.
        Set<String> wildSubscribers = null;
        if (ChannelId.isBroadcast(mutable.getChannel()))
        {
            for (final ServerChannelImpl wildChannel : wildChannels)
            {
                if (wildChannel == null)
                    continue;
                for (ServerSession session : wildChannel.getSubscribers())
                {
                    if (wildSubscribers == null)
                        wildSubscribers = new HashSet<>();
                    if (wildSubscribers.add(session.getId()))
                        ((ServerSessionImpl)session).doDeliver(from, mutable);
                }
            }
        }

        // Call the leaf subscribers
        for (ServerSession session : to.getSubscribers())
        {
            if (wildSubscribers == null || !wildSubscribers.contains(session.getId()))
                ((ServerSessionImpl)session).doDeliver(from, mutable);
        }

        // Meta handlers
        if (to.isMeta())
        {
            for (ServerChannelListener listener : to.getListeners())
                if (listener instanceof BayeuxServerImpl.HandlerListener)
                    ((BayeuxServerImpl.HandlerListener)listener).onMessage(from, mutable);
        }
    }

    public void freeze(Mutable mutable)
    {
        ServerMessageImpl message = (ServerMessageImpl)mutable;
        if (message.isFrozen())
            return;
        String json = _jsonContext.generate(message);
        message.freeze(json);
    }

    private boolean notifyOnMessage(MessageListener listener, ServerSession from, ServerChannel to, Mutable mutable)
    {
        try
        {
            return listener.onMessage(from, to, mutable);
        }
        catch (Exception x)
        {
            _logger.info("Exception while invoking listener " + listener, x);
            return true;
        }
    }

    public ServerMessage.Mutable extendReply(ServerSessionImpl from, ServerSessionImpl to, ServerMessage.Mutable reply)
    {
        if (!extendSend(from, to, reply))
            return null;

        if (to != null)
        {
            if (reply.isMeta())
            {
                if (!to.extendSendMeta(reply))
                    return null;
            }
            else
            {
                ServerMessage newReply = to.extendSendMessage(reply);
                if (newReply == null)
                {
                    reply = null;
                }
                else if (newReply != reply)
                {
                    if (newReply instanceof ServerMessage.Mutable)
                        reply = (ServerMessage.Mutable)newReply;
                    else
                        reply = newMessage(newReply);
                }
            }
        }

        return reply;
    }

    protected boolean extendRecv(ServerSession from, ServerMessage.Mutable message)
    {
        if (message.isMeta())
        {
            for (Extension extension : _extensions)
                if (!notifyRcvMeta(extension, from, message))
                    return false;
        }
        else
        {
            for (Extension extension : _extensions)
                if (!notifyRcv(extension, from, message))
                    return false;
        }
        return true;
    }

    private boolean notifyRcvMeta(Extension extension, ServerSession from, Mutable message)
    {
        try
        {
            return extension.rcvMeta(from, message);
        }
        catch (Exception x)
        {
            _logger.info("Exception while invoking extension " + extension, x);
            return true;
        }
    }

    private boolean notifyRcv(Extension extension, ServerSession from, Mutable message)
    {
        try
        {
            return extension.rcv(from, message);
        }
        catch (Exception x)
        {
            _logger.info("Exception while invoking extension " + extension, x);
            return true;
        }
    }

    protected boolean extendSend(ServerSession from, ServerSession to, Mutable message)
    {
        if (message.isMeta())
        {
            // Cannot use listIterator(int): it is not thread safe
            ListIterator<Extension> i = _extensions.listIterator();
            while (i.hasNext())
                i.next();
            while (i.hasPrevious())
            {
                final Extension extension = i.previous();
                if (!notifySendMeta(extension, to, message))
                {
                    debug("Extension {} interrupted message processing for {}", extension, message);
                    return false;
                }
            }
        }
        else
        {
            ListIterator<Extension> i = _extensions.listIterator();
            while (i.hasNext())
                i.next();
            while (i.hasPrevious())
            {
                final Extension extension = i.previous();
                if (!notifySend(extension, from, to, message))
                {
                    debug("Extension {} interrupted message processing for {}", extension, message);
                    return false;
                }
            }
        }

        debug("<  {}", message);
        return true;
    }

    private boolean notifySendMeta(Extension extension, ServerSession to, Mutable message)
    {
        try
        {
            return extension.sendMeta(to, message);
        }
        catch (Exception x)
        {
            _logger.info("Exception while invoking extension " + extension, x);
            return true;
        }
    }

    private boolean notifySend(Extension extension, ServerSession from, ServerSession to, Mutable message)
    {
        try
        {
            return extension.send(from, to, message);
        }
        catch (Exception x)
        {
            _logger.info("Exception while invoking extension " + extension, x);
            return true;
        }
    }

    protected boolean removeServerChannel(ServerChannelImpl channel)
    {
        if (_channels.remove(channel.getId(), channel))
        {
            debug("Removed channel {}", channel);
            for (BayeuxServerListener listener : _listeners)
            {
                if (listener instanceof BayeuxServer.ChannelListener)
                    notifyChannelRemoved((ChannelListener)listener, channel);
            }
            return true;
        }
        return false;
    }

    private void notifyChannelRemoved(ChannelListener listener, ServerChannelImpl channel)
    {
        try
        {
            listener.channelRemoved(channel.getId());
        }
        catch (Exception x)
        {
            _logger.info("Exception while invoking listener " + listener, x);
        }
    }

    protected List<BayeuxServerListener> getListeners()
    {
        return Collections.unmodifiableList(_listeners);
    }

    public Set<String> getKnownTransportNames()
    {
        return _transports.keySet();
    }

    public ServerTransport getTransport(String transport)
    {
        return _transports.get(transport);
    }

    public void addTransport(ServerTransport transport)
    {
        debug("addTransport {} from {}", transport.getName(), transport.getClass());
        _transports.put(transport.getName(), transport);
    }

    public void setTransports(ServerTransport... transports)
    {
        setTransports(Arrays.asList(transports));
    }

    public void setTransports(List<ServerTransport> transports)
    {
        _transports.clear();
        for (ServerTransport transport : transports)
            addTransport(transport);
    }

    public List<ServerTransport> getTransports()
    {
        return new ArrayList<>(_transports.values());
    }

    public List<String> getAllowedTransports()
    {
        return Collections.unmodifiableList(_allowedTransports);
    }

    public void setAllowedTransports(String... allowed)
    {
        setAllowedTransports(Arrays.asList(allowed));
    }

    public void setAllowedTransports(List<String> allowed)
    {
        debug("setAllowedTransport {} of {}", allowed, _transports);
        _allowedTransports.clear();
        for (String transport : allowed)
        {
            if (_transports.containsKey(transport))
                _allowedTransports.add(transport);
        }
        debug("allowedTransports ", _allowedTransports);
    }

    protected void unknownSession(Mutable reply)
    {
        error(reply, "402::Unknown client");
        if (Channel.META_HANDSHAKE.equals(reply.getChannel()) || Channel.META_CONNECT.equals(reply.getChannel()))
        {
            Map<String, Object> advice = reply.getAdvice(true);
            advice.put(Message.RECONNECT_FIELD, Message.RECONNECT_HANDSHAKE_VALUE);
            advice.put(Message.INTERVAL_FIELD, 0L);
        }
    }

    protected void error(ServerMessage.Mutable reply, String error)
    {
        reply.put(Message.ERROR_FIELD, error);
        reply.setSuccessful(false);
    }

    protected ServerMessage.Mutable createReply(ServerMessage.Mutable message)
    {
        ServerMessage.Mutable reply = newMessage();
        message.setAssociated(reply);
        reply.setAssociated(message);

        reply.setChannel(message.getChannel());
        String id = message.getId();
        if (id != null)
            reply.setId(id);
        return reply;
    }

    public void sweep()
    {
        for (ServerChannelImpl channel : _channels.values())
            channel.sweep();

        for (ServerTransport transport : _transports.values())
        {
            if (transport instanceof AbstractServerTransport)
                ((AbstractServerTransport)transport).sweep();
        }

        long now = System.currentTimeMillis();
        for (ServerSessionImpl session : _sessions.values())
            session.sweep(now);
    }

    public String dump()
    {
        StringBuilder b = new StringBuilder();

<<<<<<< HEAD
        ArrayList<Object> children = new ArrayList<>();
        if (_policy!=null)
=======
        ArrayList<Object> children = new ArrayList<Object>();
        if (_policy != null)
>>>>>>> 006b72cb
            children.add(_policy);

        for (ServerChannelImpl channel : _channels.values())
        {
            if (channel.getChannelId().depth() == 1)
                children.add(channel);
        }

        int leaves = children.size();
        int i = 0;
        for (Object child : children)
        {
            b.append(" +-");
            if (child instanceof ServerChannelImpl)
                ((ServerChannelImpl)child).dump(b, ((++i == leaves) ? "   " : " | "));
            else
                b.append(child.toString()).append("\n");
        }

        return b.toString();
    }

    abstract class HandlerListener implements ServerChannel.ServerChannelListener
    {
        protected boolean isSessionUnknown(ServerSession session)
        {
            return session == null || getSession(session.getId()) == null;
        }

        protected List<String> toChannelList(Object channels)
        {
            if (channels instanceof String)
                return Collections.singletonList((String)channels);

            if (channels instanceof Object[])
            {
<<<<<<< HEAD
                Object[] array=(Object[])channels;
                List<String> channelList=new ArrayList<>();
                for (Object o:array)
=======
                Object[] array = (Object[])channels;
                List<String> channelList = new ArrayList<String>();
                for (Object o : array)
>>>>>>> 006b72cb
                    channelList.add(String.valueOf(o));
                return channelList;
            }

            if (channels instanceof List)
            {
<<<<<<< HEAD
                List<?> list=(List<?>)channels;
                List<String> channelList=new ArrayList<>();
                for (Object o:list)
=======
                List<?> list = (List<?>)channels;
                List<String> channelList = new ArrayList<String>();
                for (Object o : list)
>>>>>>> 006b72cb
                    channelList.add(String.valueOf(o));
                return channelList;
            }

            return null;
        }

        public abstract void onMessage(final ServerSessionImpl from, final ServerMessage.Mutable message);
    }

    private class HandshakeHandler extends HandlerListener
    {
        @Override
        public void onMessage(ServerSessionImpl session, final Mutable message)
        {
            if (session == null)
                session = newServerSession();

            ServerMessage.Mutable reply = message.getAssociated();
            if (_policy != null && !_policy.canHandshake(BayeuxServerImpl.this, session, message))
            {
                error(reply, "403::Handshake denied");
                // The user's SecurityPolicy may have customized the response's advice
                Map<String, Object> advice = reply.getAdvice(true);
                if (!advice.containsKey(Message.RECONNECT_FIELD))
                    advice.put(Message.RECONNECT_FIELD, Message.RECONNECT_NONE_VALUE);
                return;
            }

            session.handshake();
            addServerSession(session);

            reply.setSuccessful(true);
            reply.put(Message.CLIENT_ID_FIELD, session.getId());
            reply.put(Message.VERSION_FIELD, "1.0");
            reply.put(Message.MIN_VERSION_FIELD, "1.0");
            reply.put(Message.SUPPORTED_CONNECTION_TYPES_FIELD, getAllowedTransports());
        }
    }

    private class ConnectHandler extends HandlerListener
    {
        @Override
        public void onMessage(final ServerSessionImpl session, final Mutable message)
        {
            ServerMessage.Mutable reply = message.getAssociated();

            if (isSessionUnknown(session))
            {
                unknownSession(reply);
                return;
            }

            session.connected();

            // Handle incoming advice
            Map<String, Object> adviceIn = message.getAdvice();
            if (adviceIn != null)
            {
                Number timeout = (Number)adviceIn.get("timeout");
                session.updateTransientTimeout(timeout == null ? -1L : timeout.longValue());
                Number interval = (Number)adviceIn.get("interval");
                session.updateTransientInterval(interval == null ? -1L : interval.longValue());
                // Force the server to send the advice, as the client may
                // have forgotten it (for example because of a reload)
                session.reAdvise();
            }
            else
            {
                session.updateTransientTimeout(-1);
                session.updateTransientInterval(-1);
            }

            // Send advice
            Map<String, Object> adviceOut = session.takeAdvice();
            if (adviceOut != null)
                reply.put(Message.ADVICE_FIELD, adviceOut);

            reply.setSuccessful(true);
        }
    }

    private class SubscribeHandler extends HandlerListener
    {
        public void onMessage(final ServerSessionImpl from, final Mutable message)
        {
            ServerMessage.Mutable reply = message.getAssociated();
            if (isSessionUnknown(from))
            {
                unknownSession(reply);
                return;
            }

            Object subscriptionField = message.get(Message.SUBSCRIPTION_FIELD);
            reply.put(Message.SUBSCRIPTION_FIELD, subscriptionField);

            if (subscriptionField == null)
            {
                error(reply, "403::subscription_missing");
                return;
            }

            List<String> subscriptions = toChannelList(subscriptionField);
            if (subscriptions == null)
            {
                error(reply, "403::subscription_invalid");
                return;
            }

            for (String subscription : subscriptions)
            {
                ServerChannelImpl channel = (ServerChannelImpl)getChannel(subscription);
                if (channel == null)
                {
                    Authorizer.Result creationResult = isCreationAuthorized(from, message, subscription);
                    if (creationResult instanceof Authorizer.Result.Denied)
                    {
                        String denyReason = ((Authorizer.Result.Denied)creationResult).getReason();
                        error(reply, "403:" + denyReason + ":create_denied");
                        break;
                    }
                    else
                    {
                        channel = createChannelIfAbsent(subscription).getReference();
                    }
                }

                if (channel != null)
                {
                    Authorizer.Result subscribeResult = isSubscribeAuthorized(channel, from, message);
                    if (subscribeResult instanceof Authorizer.Result.Denied)
                    {
                        String denyReason = ((Authorizer.Result.Denied)subscribeResult).getReason();
                        error(reply, "403:" + denyReason + ":subscribe_denied");
                        break;
                    }
                    else
                    {
                        // Reduces the window of time where a server-side expiration
                        // or a concurrent disconnect causes the invalid client to be
                        // registered as subscriber and hence being kept alive by the
                        // fact that the channel references it.
                        if (!isSessionUnknown(from))
                        {
                            if (channel.subscribe(from))
                            {
                                reply.setSuccessful(true);
                            }
                            else
                            {
                                error(reply, "403::subscribe_failed");
                                break;
                            }
                        }
                        else
                        {
                            unknownSession(reply);
                            break;
                        }
                    }
                }
            }
        }
    }

    private class UnsubscribeHandler extends HandlerListener
    {
        public void onMessage(final ServerSessionImpl from, final Mutable message)
        {
            ServerMessage.Mutable reply = message.getAssociated();
            if (isSessionUnknown(from))
            {
                unknownSession(reply);
                return;
            }

            Object subscriptionField = message.get(Message.SUBSCRIPTION_FIELD);
            reply.put(Message.SUBSCRIPTION_FIELD, subscriptionField);

            if (subscriptionField == null)
            {
                error(reply, "403::subscription_missing");
                return;
            }

            List<String> subscriptions = toChannelList(subscriptionField);
            if (subscriptions == null)
            {
                error(reply, "403::subscription_invalid");
                return;
            }

            for (String subscription : subscriptions)
            {
                ServerChannelImpl channel = (ServerChannelImpl)getChannel(subscription);
                if (channel == null)
                {
                    error(reply, "400::channel_missing");
                    break;
                }
                else
                {
                    if (channel.unsubscribe(from))
                    {
                        reply.setSuccessful(true);
                    }
                    else
                    {
                        error(reply, "403::unsubscribe_failed");
                        break;
                    }
                }
            }
        }
    }

    private class DisconnectHandler extends HandlerListener
    {
        public void onMessage(final ServerSessionImpl session, final Mutable message)
        {
            ServerMessage.Mutable reply = message.getAssociated();
            if (isSessionUnknown(session))
            {
                unknownSession(reply);
                return;
            }

            removeServerSession(session, false);
            session.flush();

            reply.setSuccessful(true);
        }
    }
}<|MERGE_RESOLUTION|>--- conflicted
+++ resolved
@@ -75,7 +75,6 @@
 
     private final Logger _logger = LoggerFactory.getLogger(getClass().getName() + "." + Integer.toHexString(System.identityHashCode(this)));
     private final SecureRandom _random = new SecureRandom();
-<<<<<<< HEAD
     private final List<BayeuxServerListener> _listeners = new CopyOnWriteArrayList<>();
     private final List<Extension> _extensions = new CopyOnWriteArrayList<>();
     private final ConcurrentMap<String, ServerSessionImpl> _sessions = new ConcurrentHashMap<>();
@@ -83,17 +82,7 @@
     private final ConcurrentMap<String, ServerTransport> _transports = new ConcurrentHashMap<>();
     private final List<String> _allowedTransports = new CopyOnWriteArrayList<>();
     private final ThreadLocal<AbstractServerTransport> _currentTransport = new ThreadLocal<>();
-    private final Map<String,Object> _options = new TreeMap<>();
-=======
-    private final List<BayeuxServerListener> _listeners = new CopyOnWriteArrayList<BayeuxServerListener>();
-    private final List<Extension> _extensions = new CopyOnWriteArrayList<Extension>();
-    private final ConcurrentMap<String, ServerSessionImpl> _sessions = new ConcurrentHashMap<String, ServerSessionImpl>();
-    private final ConcurrentMap<String, ServerChannelImpl> _channels = new ConcurrentHashMap<String, ServerChannelImpl>();
-    private final ConcurrentMap<String, ServerTransport> _transports = new ConcurrentHashMap<String, ServerTransport>();
-    private final List<String> _allowedTransports = new CopyOnWriteArrayList<String>();
-    private final ThreadLocal<AbstractServerTransport> _currentTransport = new ThreadLocal<AbstractServerTransport>();
-    private final Map<String, Object> _options = new TreeMap<String, Object>();
->>>>>>> 006b72cb
+    private final Map<String, Object> _options = new TreeMap<>();
     private final Timeout _timeout = new Timeout();
     private SecurityPolicy _policy = new DefaultSecurityPolicy();
     private int _logLevel = OFF_LOG_LEVEL;
@@ -104,12 +93,6 @@
     {
         addTransport(new JSONTransport(this));
         addTransport(new JSONPTransport(this));
-<<<<<<< HEAD
-        _handshakeAdvice = new HashMap<>(2);
-        _handshakeAdvice.put(Message.RECONNECT_FIELD, Message.RECONNECT_HANDSHAKE_VALUE);
-        _handshakeAdvice.put(Message.INTERVAL_FIELD, 0L);
-=======
->>>>>>> 006b72cb
     }
 
     /**
@@ -1159,13 +1142,8 @@
     {
         StringBuilder b = new StringBuilder();
 
-<<<<<<< HEAD
         ArrayList<Object> children = new ArrayList<>();
-        if (_policy!=null)
-=======
-        ArrayList<Object> children = new ArrayList<Object>();
         if (_policy != null)
->>>>>>> 006b72cb
             children.add(_policy);
 
         for (ServerChannelImpl channel : _channels.values())
@@ -1202,30 +1180,18 @@
 
             if (channels instanceof Object[])
             {
-<<<<<<< HEAD
-                Object[] array=(Object[])channels;
-                List<String> channelList=new ArrayList<>();
-                for (Object o:array)
-=======
                 Object[] array = (Object[])channels;
-                List<String> channelList = new ArrayList<String>();
+                List<String> channelList = new ArrayList<>();
                 for (Object o : array)
->>>>>>> 006b72cb
                     channelList.add(String.valueOf(o));
                 return channelList;
             }
 
             if (channels instanceof List)
             {
-<<<<<<< HEAD
-                List<?> list=(List<?>)channels;
-                List<String> channelList=new ArrayList<>();
-                for (Object o:list)
-=======
                 List<?> list = (List<?>)channels;
-                List<String> channelList = new ArrayList<String>();
+                List<String> channelList = new ArrayList<>();
                 for (Object o : list)
->>>>>>> 006b72cb
                     channelList.add(String.valueOf(o));
                 return channelList;
             }
