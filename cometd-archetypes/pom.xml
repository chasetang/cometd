<?xml version="1.0" encoding="UTF-8"?>
<project xmlns="http://maven.apache.org/POM/4.0.0" xmlns:xsi="http://www.w3.org/2001/XMLSchema-instance" xsi:schemaLocation="http://maven.apache.org/POM/4.0.0 http://maven.apache.org/maven-v4_0_0.xsd">

    <parent>
        <groupId>org.cometd</groupId>
        <artifactId>cometd-project</artifactId>
<<<<<<< HEAD
        <version>3.0.0-SNAPSHOT</version>
=======
        <version>2.5.2-SNAPSHOT</version>
>>>>>>> bd219765
    </parent>

    <modelVersion>4.0.0</modelVersion>
    <groupId>org.cometd.archetypes</groupId>
    <artifactId>cometd-archetypes-project</artifactId>
    <packaging>pom</packaging>
    <name>CometD :: Archetypes</name>
    <description>${project.version} - CometD archetype for creating a server-side event-driven web application</description>

    <properties>
        <jetty8-version>8.1.8.v20121106</jetty8-version>
    </properties>

    <modules>
        <module>dojo-jetty7</module>
        <module>spring-dojo-jetty7</module>
        <module>dojo-jetty8</module>
        <module>jquery-jetty7</module>
        <module>spring-jquery-jetty7</module>
        <module>jquery-jetty8</module>
    </modules>

    <build>
        <extensions>
            <extension>
                <groupId>org.apache.maven.archetype</groupId>
                <artifactId>archetype-packaging</artifactId>
                <version>2.1</version>
            </extension>
        </extensions>
        <plugins>
            <plugin>
                <artifactId>maven-archetype-plugin</artifactId>
                <extensions>true</extensions>
            </plugin>
        </plugins>
    </build>

</project><|MERGE_RESOLUTION|>--- conflicted
+++ resolved
@@ -4,11 +4,7 @@
     <parent>
         <groupId>org.cometd</groupId>
         <artifactId>cometd-project</artifactId>
-<<<<<<< HEAD
         <version>3.0.0-SNAPSHOT</version>
-=======
-        <version>2.5.2-SNAPSHOT</version>
->>>>>>> bd219765
     </parent>
 
     <modelVersion>4.0.0</modelVersion>
